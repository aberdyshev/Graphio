# --- START OF FILE ui_components.py ---

"""
Gradio User Interface Module

This module contains all the Gradio UI components and layout definitions.
"""

import gradio as gr
from .data_input import handle_file_change
from .dataset_management import (
    create_new_curve, duplicate_curve, delete_curve, switch_curve, save_current_curve_config,
    save_app_configuration, load_app_configuration
)
# Removed update_plot_and_fit as it is not used in this file
from .plotting import update_combined_plot, update_slider_only


def create_gradio_interface():
    """Create and configure the Gradio interface."""

    with gr.Blocks(theme=gr.themes.Soft()) as demo:
        gr.Markdown(
            "# 📊 Multi-Dataset Polynomial Fitting & Analysis Tool\n"
            "Upload files or input data manually to fit polynomials, analyze statistics, and visualize results. "
            "Each dataset can have its own polynomial fit, styling, and configuration. "
            "💡 **Z-axis support**: Add optional Z values for color mapping in both manual input and file upload."
        )

        # Dataset management state
        curve_configs_state = gr.State([{
            'name': 'Dataset 1',
            'x_text': '0, 1, 2, 3, 4, 5, 6',
            'y_text': '-1.2, 0, 0.6, 1.2, 2.4, 5.0, 9.8',
            'z_text': '',
            'degree': 3,
            'data_color': '#1f77b4',
            'fit_color': '#ff7f0e',
            'data_marker': 'circle',
            'fit_line_style': 'solid',
            'fit_type': 'polynomial',
            'show_fit': True,
            'show_data': True,
            'x_errors_text': '',
            'y_errors_text': '',
            'show_error_bars': False,
            'file_df': None,
            'x_col_name': None,
            'y_col_name': None,
            'z_col_name': None,
            'visible': True,
            'force_3d': False
        }])
        curve_names_state = gr.State(['Dataset 1'])
        current_curve_idx_state = gr.State(0)

        with gr.Row():
            with gr.Column(scale=1):

                gr.Markdown("### 📊 Dataset Management")
                with gr.Row():
                    curve_selector = gr.Radio(
                        choices=['Dataset 1'],
                        value='Dataset 1',
                        label="Select Dataset",
                        interactive=True
                    )

                with gr.Row():
                    new_curve_btn = gr.Button("➕ Add Dataset", size="sm")
                    duplicate_curve_btn = gr.Button("📋 Duplicate", size="sm")
                    delete_curve_btn = gr.Button("🗑️ Delete", size="sm")

                curve_status = gr.Textbox(
                    label="Dataset Status",
                    interactive=False,
                    lines=1,
                    value="Dataset 1 active"
                )

                gr.Markdown("### 📥 Data Input")
                with gr.Tabs():
                    with gr.TabItem("📝 Manual Input"):
                        x_input = gr.Textbox(
                            label="X values",
                            placeholder="e.g., 1, 2, 3, 4, 5",
                            lines=3,
                            value="0, 1, 2, 3, 4, 5, 6"
                        )
                        y_input = gr.Textbox(
                            label="Y values",
                            placeholder="e.g., 0.5, 2.1, 3.8, 8.2, 12.5",
                            lines=3,
                            value="-1.2, 0, 0.6, 1.2, 2.4, 5.0, 9.8"
                        )
                        z_input = gr.Textbox(
                            label="Z values (Optional)",
                            placeholder="e.g., 10, 20, 15, 25, 30, 18, 22 (for color mapping)",
                            lines=2,
                            value=""
                        )

                    with gr.TabItem("📁 File Upload"):
                        file_input = gr.File(
                            label="Upload CSV/Excel File",
                            file_types=[".csv", ".xlsx", ".xls"],
                            type="filepath"
                        )

                        file_dataframe_state = gr.State(None)

                        with gr.Row():
                            x_column_dropdown = gr.Dropdown(
                                choices=[], value=None, label="X Column", interactive=True
                            )
                            y_column_dropdown = gr.Dropdown(
                                choices=[], value=None, label="Y Column", interactive=True
                            )
                            z_column_dropdown = gr.Dropdown(
                                choices=[], value=None, label="Z Column (Optional)", interactive=True
                            )

                        file_status_output = gr.Textbox(
                            label="File Status",
                            interactive=False,
                            lines=2,
                            value="No file uploaded"
                        )

                gr.Markdown("### ⚙️ Dataset Configuration")
                # Add the dataset name input here
                with gr.Column():
                    dataset_name_input = gr.Textbox(label="Dataset Name", interactive=True)
                    with gr.Row():
                        update_name_btn = gr.Button("✔",variant="primary", size="sm")  # маленькая кнопка
                        placeholder_one = gr.Button("✔",variant="primary", size="sm", visible=False)  # Placeholder for alignment

                with gr.Row():
                    show_data_checkbox = gr.Checkbox(label="Show Data Points", value=True)
                    show_fit_checkbox = gr.Checkbox(label="Show Polynomial Fit", value=True)
<<<<<<< HEAD
                    connect_points_checkbox = gr.Checkbox(label="Connect Points with Lines", value=False)
                visible_checkbox = gr.Checkbox(label="Visible on Plot", value=True)
                
=======
                    connect_points_checkbox = gr.Checkbox(label="Connect Data Points", value=False
            )

                visible_checkbox = gr.Checkbox(label="Visible on Plot", value=True, visible= False)

>>>>>>> bd1ee3e5
                degree_slider = gr.Slider(
                    minimum=0, maximum=10, step=1, value=3,
                    label="Polynomial Degree"
                )

                fit_type_dropdown = gr.Dropdown(
                    choices=["polynomial"],
                    value="polynomial",
                    label="Fitting Type"
                )

                force_3d_checkbox = gr.Checkbox(label="Attempt 3D Surface Plot (if Z data present)", value=False, interactive=True)

                with gr.Row():
                    data_color_picker = gr.ColorPicker(label="Data Color", value="#1f77b4")
                    fit_color_picker = gr.ColorPicker(label="Fit Color", value="#ff7f0e")

                with gr.Row():
                    data_marker_dropdown = gr.Dropdown(
                        choices=['circle', 'square', 'diamond', 'cross', 'x', 'triangle-up', 'star'],
                        value='circle', label="Data Marker"
                    )
                    fit_line_dropdown = gr.Dropdown(
                        choices=['solid', 'dot', 'dash', 'longdash', 'dashdot'],
                        value='solid', label="Fit Line Style"
                    )

                # Configuration Management Section
                gr.Markdown("### 💾 Configuration Management")
                with gr.Row():
                    save_config_button = gr.Button("Save Configuration", size="sm")
                    load_config_file_input = gr.File(
                        label="Load Configuration File",
                        file_types=[".json"],
                        type="filepath",
                        scale=2
                    )
                config_management_status = gr.Textbox(label="Config Status", interactive=False, lines=2, visible=False)
                download_config_link = gr.File(label="Download Saved Configuration", interactive=False, visible=False)


                # Error bars
                show_error_bars_checkbox = gr.Checkbox(label="Show Error Bars", value=False)
                x_errors_input = gr.Textbox(label="X Uncertainties", placeholder="Optional", lines=1)
                y_errors_input = gr.Textbox(label="Y Uncertainties", placeholder="Optional", lines=1)

            with gr.Column(scale=2):
                gr.Markdown("### 📈 Multi-Dataset Visualization")
                plot_output = gr.Plot(label="Combined Plot", show_label=True)

                # Main update button for the combined plot
                update_button = gr.Button("🚀 Update Multi-Dataset Plot", variant="primary", size="lg")

                equation_output = gr.Markdown(
                    label="Plot Status",
                    #interactive=False,
                    #lines=2,
                    render=True
                )

                with gr.Tabs():
                    with gr.TabItem("📊 Statistics"):
                        statistics_output = gr.Markdown(
                            label="Statistical Analysis",
                            #interactive=False,
                            #lines=15,
                            show_label=False,
                            render=True     
                        )

                    with gr.TabItem("📐 Area Analysis"):
                        area_output = gr.Markdown(
                            label="Area Under Curve",
                            #interactive=False,
                            #lines=10,
                            show_label=False,
                            render=True
                        )

                    with gr.TabItem("🔮 Extrapolation"):
                        extrapolation_output = gr.Markdown(
                            label="Prediction Results",
                            #interactive=False,
                            #lines=12,
                            show_label=False,
                            render=True
                        )

        with gr.Accordion("Plot Customization and Analysis Tools", open=False):
            with gr.Row():
                with gr.Column():
                    gr.Markdown("**Display Options**")
                    plot_options_checkbox = gr.CheckboxGroup(
                        ["Show Grid", "Show Axes Labels", "Show Title"],
                        label="Plot Options",
                        value=["Show Grid", "Show Axes Labels", "Show Title"]
                    )
                    xaxis_scale_dropdown = gr.Dropdown(choices=["linear", "log"], value="linear", label="X-axis Scale")
                    yaxis_scale_dropdown = gr.Dropdown(choices=["linear", "log"], value="linear", label="Y-axis Scale")

                with gr.Column():
                    gr.Markdown("**Labels & Title**")
                    custom_x_label_input = gr.Textbox(label="X-axis Label", placeholder="X values")
                    custom_y_label_input = gr.Textbox(label="Y-axis Label", placeholder="Y values")
                    custom_title_input = gr.Textbox(label="Plot Title", placeholder="Multi-Dataset Analysis")

                with gr.Column():
                    gr.Markdown("**Font Settings**")
                    font_family_dropdown = gr.Dropdown(
                        choices=["Arial", "Times New Roman", "Courier New", "Georgia"],
                        value="Arial", label="Font Family"
                    )
                    title_font_size_slider = gr.Slider(8, 32, 16, label="Title Font Size")
                    axes_font_size_slider = gr.Slider(8, 24, 12, label="Axes Font Size")
                    legend_font_size_slider = gr.Slider(8, 20, 10, label="Legend Font Size")
                    font_color_picker = gr.ColorPicker(label="Font Color", value="#000000")

            with gr.Row():
                with gr.Column():
                    gr.Markdown("**Special Points**")
                    special_points_checkbox = gr.CheckboxGroup(
                        ["Show Extrema", "Show X-Intercepts", "Show Y-Intercept"],
                        label="Special Points", value=[]
                    )
                    x_derivative_input = gr.Number(label="X for f'(x)", info="Optional")
                    derivative_output_text = gr.Textbox(label="Derivative", interactive=False, lines=1)

                with gr.Column():
                    gr.Markdown("**Area Under Curve**")
                    show_area_checkbox = gr.Checkbox(label="Show Area", value=False)
                    area_start_x_input = gr.Number(label="Start X")
                    area_end_x_input = gr.Number(label="End X")

                with gr.Column():
                    gr.Markdown("**Extrapolation**")
                    show_extrapolation_checkbox = gr.Checkbox(label="Show Extrapolation", value=False)
                    n_extrapolation_steps_input = gr.Number(label="Steps", value=5, minimum=1, maximum=50)
                    extrapolation_step_size_input = gr.Number(label="Step Size", info="Optional")

        # Configuration Management Connections
        def handle_save_config(all_configs):
            filepath, error = save_app_configuration(all_configs)
            if error:
                # Не показываем download, только статус
                return None, gr.update(value=f"🔴 Error: {error}", visible=True)
            # Показываем download и статус
            return gr.update(value=filepath, visible=True), gr.update(value=f"✅ Configuration saved to: {filepath}", visible=True)

        save_config_button.click(
            fn=handle_save_config,
            inputs=[curve_configs_state],
            outputs=[download_config_link, config_management_status]
        )

        def handle_load_config(file_obj, current_curve_configs, current_curve_names, current_idx):
            if file_obj is None:
                return (
                    current_curve_configs, current_curve_names, current_idx, gr.update(),
                    gr.update(value="No file selected for loading.", visible=True),  # config status
                    gr.update(), gr.update(), gr.update(), gr.update(), gr.update(), gr.update(), gr.update(),
                    gr.update(), gr.update(), gr.update(), gr.update(), gr.update(), gr.update(), gr.update(),
                    gr.update(), gr.update(), gr.update(), gr.update(),
                    gr.update()
                )

            filepath = file_obj.name
            loaded_configs, error = load_app_configuration(filepath)

            if error:
                return (
                    current_curve_configs, current_curve_names, current_idx, gr.update(),
                    gr.update(value=f"🔴 Error loading: {error}", visible=True),  # config status
                    gr.update(), gr.update(), gr.update(), gr.update(), gr.update(), gr.update(), gr.update(),
                    gr.update(), gr.update(), gr.update(), gr.update(), gr.update(), gr.update(), gr.update(),
                    gr.update(), gr.update(), gr.update(), gr.update(),
                    gr.update()
                )

            if not loaded_configs:
                return (
                    current_curve_configs, current_curve_names, current_idx, gr.update(),
                    gr.update(value="ℹ️ Loaded configuration is empty or invalid. No changes applied.", visible=True),  # config status
                    gr.update(), gr.update(), gr.update(), gr.update(), gr.update(), gr.update(), gr.update(),
                    gr.update(), gr.update(), gr.update(), gr.update(), gr.update(), gr.update(), gr.update(),
                    gr.update(), gr.update(), gr.update(), gr.update(),
                    gr.update()
                )

            new_curve_names = [config.get('name', f'Dataset {i+1}') for i, config in enumerate(loaded_configs)]
            new_current_idx = 0 if new_curve_names else 0
            new_curve_selector_value = new_curve_names[new_current_idx] if new_curve_names else None

            if loaded_configs:
                first_config = loaded_configs[new_current_idx]
                return (
                    loaded_configs,
                    new_curve_names,
                    new_current_idx,
                    gr.Dropdown(choices=new_curve_names, value=new_curve_selector_value),
                    gr.update(value=f"✅ Configuration loaded from: {filepath}", visible=True),  # config status
                    gr.Textbox(value=first_config.get('name', '')),
                    gr.Textbox(value=first_config.get('x_text', '')),
                    gr.Textbox(value=first_config.get('y_text', '')),
                    gr.Textbox(value=first_config.get('z_text', '')),
                    gr.Slider(value=first_config.get('degree', 3)),
                    gr.ColorPicker(value=first_config.get('data_color', '#1f77b4')),
                    gr.ColorPicker(value=first_config.get('fit_color', '#ff7f0e')),
                    gr.Dropdown(value=first_config.get('data_marker', 'circle')),
                    gr.Dropdown(value=first_config.get('fit_line_style', 'solid')),
                    gr.Dropdown(value=first_config.get('fit_type', 'polynomial')),
                    gr.Checkbox(value=first_config.get('show_fit', True)),
                    gr.Checkbox(value=first_config.get('show_data', True)),
                    gr.Textbox(value=first_config.get('x_errors_text', '')),
                    gr.Textbox(value=first_config.get('y_errors_text', '')),
                    gr.Checkbox(value=first_config.get('show_error_bars', False)),
                    gr.Checkbox(value=first_config.get('visible', True)),
                    gr.Checkbox(value=first_config.get('force_3d', False)),
                    f"✅ Loaded {len(loaded_configs)} dataset(s). Active: {new_curve_selector_value}"
                )
            else:
                return (
                    loaded_configs, new_curve_names, new_current_idx, gr.Dropdown(choices=new_curve_names, value=new_curve_selector_value),
                    gr.update(value=f"✅ Configuration loaded from: {filepath}", visible=True),  # config status
                    gr.update(), gr.update(), gr.update(), gr.update(), gr.update(), gr.update(), gr.update(),
                    gr.update(), gr.update(), gr.update(), gr.update(), gr.update(), gr.update(), gr.update(),
                    gr.update(), gr.update(), gr.update(), gr.update(),
                    "No datasets loaded"
                )


        load_config_file_input.upload(
            fn=handle_load_config,
            inputs=[load_config_file_input, curve_configs_state, curve_names_state, current_curve_idx_state],
            outputs=[
                curve_configs_state, curve_names_state, current_curve_idx_state, curve_selector, config_management_status,
                # Outputs to update the UI for the first loaded curve (matches switch_curve outputs + dataset_name_input)
                dataset_name_input, x_input, y_input, z_input, degree_slider,
                data_color_picker, fit_color_picker, data_marker_dropdown, fit_line_dropdown,
                fit_type_dropdown, show_fit_checkbox, show_data_checkbox,
                x_errors_input, y_errors_input, show_error_bars_checkbox, visible_checkbox,
                force_3d_checkbox, curve_status
            ]
        )

        # Dataset management connections
        # These functions create/delete/duplicate and need to update the dropdown list itself
        # Use .then() to trigger switch_curve after the dataset list and current index are updated
        new_curve_btn.click(
            fn=create_new_curve,
            inputs=[curve_configs_state, curve_names_state, current_curve_idx_state],
            outputs=[curve_configs_state, curve_names_state, current_curve_idx_state, curve_selector, curve_status]
        ).then(
             # After creating/duplicating/deleting, switch to the new/selected curve
             # Use the value set for curve_selector by the previous function's outputs
             fn=switch_curve,
             inputs=[curve_configs_state, curve_names_state, curve_selector],
             outputs=[
                current_curve_idx_state, # Update state directly
                dataset_name_input, x_input, y_input, z_input, degree_slider,
                data_color_picker, fit_color_picker, data_marker_dropdown, fit_line_dropdown,
                fit_type_dropdown, show_fit_checkbox, show_data_checkbox,
                x_errors_input, y_errors_input, show_error_bars_checkbox, visible_checkbox,
                force_3d_checkbox, # Added force_3d_checkbox to outputs
                curve_status
             ]
        )

        duplicate_curve_btn.click(
            fn=duplicate_curve,
            inputs=[curve_configs_state, curve_names_state, current_curve_idx_state],
            outputs=[curve_configs_state, curve_names_state, current_curve_idx_state, curve_selector, curve_status]
        ).then(
             # After duplicating, switch to the new duplicated curve
             fn=switch_curve,
             inputs=[curve_configs_state, curve_names_state, curve_selector],
             outputs=[
                current_curve_idx_state,
                dataset_name_input, x_input, y_input, z_input, degree_slider,
                data_color_picker, fit_color_picker, data_marker_dropdown, fit_line_dropdown,
                fit_type_dropdown, show_fit_checkbox, show_data_checkbox,
                x_errors_input, y_errors_input, show_error_bars_checkbox, visible_checkbox,
                force_3d_checkbox,
                curve_status
             ]
        )

        delete_curve_btn.click(
            fn=delete_curve,
            inputs=[curve_configs_state, curve_names_state, current_curve_idx_state],
            outputs=[curve_configs_state, curve_names_state, current_curve_idx_state, curve_selector, curve_status]
        ).then(
             # After deleting, switch to the new active curve
             fn=switch_curve,
             inputs=[curve_configs_state, curve_names_state, curve_selector],
             outputs=[
                current_curve_idx_state,
                dataset_name_input, x_input, y_input, z_input, degree_slider,
                data_color_picker, fit_color_picker, data_marker_dropdown, fit_line_dropdown,
                fit_type_dropdown, show_fit_checkbox, show_data_checkbox,
                x_errors_input, y_errors_input, show_error_bars_checkbox, visible_checkbox,
                force_3d_checkbox,
                curve_status
             ]
        )


        # When switching datasets, update all the config UI elements
        # switch_curve returns: curve_idx, dataset_name, x_input, y_input, z_input, degree_slider, data_color_picker, fit_color_picker, data_marker_dropdown, fit_line_dropdown, fit_type_dropdown, show_fit_checkbox, show_data_checkbox, x_errors_input, y_errors_input, show_error_bars_checkbox, visible_checkbox, force_3d_checkbox, curve_status
        curve_selector.change(
            fn=switch_curve,
            inputs=[curve_configs_state, curve_names_state, curve_selector],
            outputs=[
                current_curve_idx_state, # First output is the updated state
                dataset_name_input, # Added dataset_name_input here
                x_input, y_input, z_input, degree_slider,
                data_color_picker, fit_color_picker, data_marker_dropdown, fit_line_dropdown,
                fit_type_dropdown, show_fit_checkbox, show_data_checkbox,
                x_errors_input, y_errors_input, show_error_bars_checkbox, visible_checkbox,
                force_3d_checkbox, # Added force_3d_checkbox to outputs
                curve_status
            ]
        )

        # File upload handling
        # Note: handle_file_change updates x/y/z_input and file_dataframe_state
        # When file changes, it should also trigger a save of the *current* curve state
        # and then potentially update the dropdowns for the *current* curve's config.
        # This is handled by the save_current_curve_config triggers below.
        file_input.change(
            fn=handle_file_change,
            inputs=[file_input],
            outputs=[x_column_dropdown, y_column_dropdown, z_column_dropdown, file_dataframe_state, x_input, y_input, file_status_output]
        )

        # When column selections change, these need to trigger a save of the current curve's config
        # to store the selected column names and the associated file_df state.
        # Use the updated save_config_inputs which includes dataset_name_input
        save_config_inputs_with_name = [ # New list including dataset_name_input
                curve_configs_state, current_curve_idx_state,
                dataset_name_input, # Added
                x_input, y_input, z_input, degree_slider,
                data_color_picker, fit_color_picker, data_marker_dropdown, fit_line_dropdown,
                fit_type_dropdown, show_fit_checkbox, show_data_checkbox,
                x_errors_input, y_errors_input, show_error_bars_checkbox,
                visible_checkbox, force_3d_checkbox,
                file_dataframe_state,
                x_column_dropdown, y_column_dropdown, z_column_dropdown
            ]

        # Connect the change events for the column dropdowns to save the state
        x_column_dropdown.change(
            fn=save_current_curve_config,
            inputs=save_config_inputs_with_name,
            outputs=[curve_configs_state]
        )
        y_column_dropdown.change(
            fn=save_current_curve_config,
            inputs=save_config_inputs_with_name,
            outputs=[curve_configs_state]
        )
        z_column_dropdown.change(
            fn=save_current_curve_config,
            inputs=save_config_inputs_with_name,
            outputs=[curve_configs_state]
        )


        

        # Consolidate all inputs for the combined plot
        combined_plot_inputs = [
<<<<<<< HEAD
            curve_configs_state, # This now carries all individual curve settings including force_3d
            plot_options_checkbox, 
            xaxis_scale_dropdown, 
            yaxis_scale_dropdown, 
            special_points_checkbox, # This is for the combined plot, if applicable
            x_derivative_input, # This might be less relevant for combined, or apply to first curve?
            custom_x_label_input, 
            custom_y_label_input, 
            custom_title_input, 
            font_family_dropdown, 
            title_font_size_slider, 
            axes_font_size_slider, 
            legend_font_size_slider, 
            font_color_picker, 
            area_start_x_input, # Area for combined or first curve?
            area_end_x_input, 
            show_area_checkbox, 
            n_extrapolation_steps_input, # Extrapolation for combined or first curve?
            extrapolation_step_size_input, 
=======
            curve_configs_state,
            plot_options_checkbox,
            xaxis_scale_dropdown,
            yaxis_scale_dropdown,
            special_points_checkbox,
            x_derivative_input,
            custom_x_label_input,
            custom_y_label_input,
            custom_title_input,
            font_family_dropdown,
            title_font_size_slider,
            axes_font_size_slider,
            legend_font_size_slider,
            font_color_picker,
            area_start_x_input,
            area_end_x_input,
            show_area_checkbox,
            n_extrapolation_steps_input,
            extrapolation_step_size_input,
>>>>>>> bd1ee3e5
            show_extrapolation_checkbox,
            connect_points_checkbox
        ]

        update_button.click(
            fn=update_combined_plot,
            inputs=combined_plot_inputs,
            outputs=[plot_output, equation_output, derivative_output_text, statistics_output, area_output, extrapolation_output]
        )

        # Auto-save current dataset configuration
        # This function is triggered when individual curve settings are changed
        # It saves the current state of UI elements for the active curve into curve_configs_state

        # Define the list of UI components that, when changed, should trigger an auto-save
        # of the currently selected dataset's configuration.
        # Added dataset_name_input here
        auto_save_trigger_components = [
<<<<<<< HEAD
            x_input, y_input, z_input, degree_slider, 
            data_color_picker, fit_color_picker, data_marker_dropdown, fit_line_dropdown,
            fit_type_dropdown, show_fit_checkbox, show_data_checkbox, 
            x_errors_input, y_errors_input, show_error_bars_checkbox, 
            visible_checkbox, force_3d_checkbox, # force_3d is part of individual curve config
            # File-related dropdowns also need to trigger save if they change the active curve's config
            x_column_dropdown, y_column_dropdown, z_column_dropdown, connect_points_checkbox
        ]

        # Define the list of all inputs needed by save_current_curve_config
        # This should include all UI elements that define a single curve's state.
        save_config_inputs = [
            curve_configs_state, current_curve_idx_state, 
=======
            dataset_name_input, # Added
>>>>>>> bd1ee3e5
            x_input, y_input, z_input, degree_slider,
            data_color_picker, fit_color_picker, data_marker_dropdown, fit_line_dropdown,
            fit_type_dropdown, show_fit_checkbox, show_data_checkbox,
            x_errors_input, y_errors_input, show_error_bars_checkbox,
            visible_checkbox, force_3d_checkbox,
<<<<<<< HEAD
            file_dataframe_state, # This state holds the dataframe for the *currently selected* file if one was uploaded
            x_column_dropdown, y_column_dropdown, z_column_dropdown, connect_points_checkbox
=======
            # File-related dropdowns are handled by their specific change events above
            # file_dataframe_state doesn't have a change event
>>>>>>> bd1ee3e5
        ]

        def handle_dataset_name_change(curve_names, curve_configs, current_idx, new_name):
            updated_names = list(curve_names)
            updated_names[current_idx] = new_name
            updated_configs = list(curve_configs)
            updated_configs[current_idx] = dict(updated_configs[current_idx])
            updated_configs[current_idx]['name'] = new_name

            # value всегда только по индексу!
            if 0 <= current_idx < len(updated_names):
                value = updated_names[current_idx]
            elif updated_names:
                value = updated_names[0]
            else:
                value = None

            return (
                updated_names,
                updated_configs,
                gr.update(choices=updated_names, value=value),
            )

        update_name_btn.click(
            fn=handle_dataset_name_change,
            inputs=[curve_names_state, curve_configs_state, current_curve_idx_state, dataset_name_input],
            outputs=[curve_names_state, curve_configs_state, curve_selector]
        )

        # Use the updated save_config_inputs list
        # The file column dropdowns are *inputs* to save_current_curve_config,
        # but their *changes* are handled by the specific triggers above to ensure
        # the change().then() sequence works correctly.
        save_config_inputs_for_triggers = [
             curve_configs_state, current_curve_idx_state,
             dataset_name_input, x_input, y_input, z_input, degree_slider,
             data_color_picker, fit_color_picker, data_marker_dropdown, fit_line_dropdown,
             fit_type_dropdown, show_fit_checkbox, show_data_checkbox,
             x_errors_input, y_errors_input, show_error_bars_checkbox,
             visible_checkbox, force_3d_checkbox,
             file_dataframe_state, x_column_dropdown, y_column_dropdown, z_column_dropdown
        ]

        # Connect the auto-save triggers (excluding the file column dropdowns as they have their own trigger chain)
        for component in [c for c in auto_save_trigger_components if c not in [x_column_dropdown, y_column_dropdown, z_column_dropdown]]:
            component.change(
                fn=save_current_curve_config,
                inputs=save_config_inputs_for_triggers,
                outputs=[curve_configs_state]
            )


        # Initial load - uses the same inputs as the update_button
        # Also needs to populate the initial dataset configuration UI elements
        initial_ui_load_outputs = [
            plot_output, equation_output, derivative_output_text, statistics_output, area_output, extrapolation_output,
            # Initial state of current curve config UI elements (based on the first dataset)
            dataset_name_input, x_input, y_input, z_input, degree_slider,
            data_color_picker, fit_color_picker, data_marker_dropdown, fit_line_dropdown,
            fit_type_dropdown, show_fit_checkbox, show_data_checkbox,
            x_errors_input, y_errors_input, show_error_bars_checkbox, visible_checkbox,
            force_3d_checkbox, curve_status
        ]

        # Create a function to handle the initial load of UI elements
        def initial_load_ui_update(curve_configs, curve_names):
            if not curve_configs:
                # This should ideally never happen with the default state
                # Return a tuple matching the outputs with default/empty values or gr.update()
                # Length of initial_ui_load_outputs is 6 (plot) + 18 (config) = 24
                return (
                    None, "", "", "", "", "", # plot, eq, deriv, stats, area, extrap
                    gr.update(value=""), gr.update(value=""), gr.update(value=""), gr.update(value=3), # name, x, y, z, degree
                    gr.update(value="#1f77b4"), gr.update(value="#ff7f0e"), gr.update(value="circle"), gr.update(value="solid"), # colors, marker, line
                    gr.update(value="polynomial"), gr.update(value=True), gr.update(value=True), # fit_type, show_fit, show_data
                    gr.update(value=""), gr.update(value=""), gr.update(value=False), gr.update(value=True), # errors, show_err, visible
                    gr.update(value=False), # force_3d
                    "No datasets available" # curve_status
                )

            # switch_curve returns: curve_idx, dataset_name, x_input, y_input, z_input, degree_slider, data_color_picker, fit_color_picker, data_marker_dropdown, fit_line_dropdown, fit_type_dropdown, show_fit_checkbox, show_data_checkbox, x_errors_input, y_errors_input, show_error_bars_checkbox, visible_checkbox, force_3d_checkbox, curve_status
            initial_switch_outputs = switch_curve(curve_configs, curve_names, curve_names[0])

            # Combine plot outputs (empty initially) with the initial switch outputs
            initial_plot_outputs = (None, "", "", "", "", "") # plot, equation, derivative, stats, area, extrapolation

            # The outputs for initial_ui_load_outputs are the 6 plot outputs + the 18 switch_curve UI outputs (excluding the first element which is the state update)
            combined_outputs = initial_plot_outputs + initial_switch_outputs[1:] # Exclude current_curve_idx_state from switch_curve outputs

            return combined_outputs

        # Initial UI load (populate config fields for the first dataset)
        demo.load(
            fn=initial_load_ui_update,
            inputs=[curve_configs_state, curve_names_state],
            outputs=initial_ui_load_outputs,
            queue=False
        ).then(
             # After populating the UI, trigger the first plot update
             fn=update_combined_plot,
             inputs=combined_plot_inputs,
             outputs=[plot_output, equation_output, derivative_output_text, statistics_output, area_output, extrapolation_output],
             queue=False
        )


    return demo<|MERGE_RESOLUTION|>--- conflicted
+++ resolved
@@ -138,17 +138,11 @@
                 with gr.Row():
                     show_data_checkbox = gr.Checkbox(label="Show Data Points", value=True)
                     show_fit_checkbox = gr.Checkbox(label="Show Polynomial Fit", value=True)
-<<<<<<< HEAD
-                    connect_points_checkbox = gr.Checkbox(label="Connect Points with Lines", value=False)
-                visible_checkbox = gr.Checkbox(label="Visible on Plot", value=True)
-                
-=======
                     connect_points_checkbox = gr.Checkbox(label="Connect Data Points", value=False
             )
 
                 visible_checkbox = gr.Checkbox(label="Visible on Plot", value=True, visible= False)
 
->>>>>>> bd1ee3e5
                 degree_slider = gr.Slider(
                     minimum=0, maximum=10, step=1, value=3,
                     label="Polynomial Degree"
@@ -520,27 +514,6 @@
 
         # Consolidate all inputs for the combined plot
         combined_plot_inputs = [
-<<<<<<< HEAD
-            curve_configs_state, # This now carries all individual curve settings including force_3d
-            plot_options_checkbox, 
-            xaxis_scale_dropdown, 
-            yaxis_scale_dropdown, 
-            special_points_checkbox, # This is for the combined plot, if applicable
-            x_derivative_input, # This might be less relevant for combined, or apply to first curve?
-            custom_x_label_input, 
-            custom_y_label_input, 
-            custom_title_input, 
-            font_family_dropdown, 
-            title_font_size_slider, 
-            axes_font_size_slider, 
-            legend_font_size_slider, 
-            font_color_picker, 
-            area_start_x_input, # Area for combined or first curve?
-            area_end_x_input, 
-            show_area_checkbox, 
-            n_extrapolation_steps_input, # Extrapolation for combined or first curve?
-            extrapolation_step_size_input, 
-=======
             curve_configs_state,
             plot_options_checkbox,
             xaxis_scale_dropdown,
@@ -560,7 +533,6 @@
             show_area_checkbox,
             n_extrapolation_steps_input,
             extrapolation_step_size_input,
->>>>>>> bd1ee3e5
             show_extrapolation_checkbox,
             connect_points_checkbox
         ]
@@ -579,35 +551,14 @@
         # of the currently selected dataset's configuration.
         # Added dataset_name_input here
         auto_save_trigger_components = [
-<<<<<<< HEAD
-            x_input, y_input, z_input, degree_slider, 
-            data_color_picker, fit_color_picker, data_marker_dropdown, fit_line_dropdown,
-            fit_type_dropdown, show_fit_checkbox, show_data_checkbox, 
-            x_errors_input, y_errors_input, show_error_bars_checkbox, 
-            visible_checkbox, force_3d_checkbox, # force_3d is part of individual curve config
-            # File-related dropdowns also need to trigger save if they change the active curve's config
-            x_column_dropdown, y_column_dropdown, z_column_dropdown, connect_points_checkbox
-        ]
-
-        # Define the list of all inputs needed by save_current_curve_config
-        # This should include all UI elements that define a single curve's state.
-        save_config_inputs = [
-            curve_configs_state, current_curve_idx_state, 
-=======
             dataset_name_input, # Added
->>>>>>> bd1ee3e5
             x_input, y_input, z_input, degree_slider,
             data_color_picker, fit_color_picker, data_marker_dropdown, fit_line_dropdown,
             fit_type_dropdown, show_fit_checkbox, show_data_checkbox,
             x_errors_input, y_errors_input, show_error_bars_checkbox,
             visible_checkbox, force_3d_checkbox,
-<<<<<<< HEAD
-            file_dataframe_state, # This state holds the dataframe for the *currently selected* file if one was uploaded
-            x_column_dropdown, y_column_dropdown, z_column_dropdown, connect_points_checkbox
-=======
             # File-related dropdowns are handled by their specific change events above
             # file_dataframe_state doesn't have a change event
->>>>>>> bd1ee3e5
         ]
 
         def handle_dataset_name_change(curve_names, curve_configs, current_idx, new_name):
