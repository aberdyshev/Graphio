"""
Plotting and Visualization Module

This module handles all plotting operations, visualization, and plot generation.
"""

import numpy as np
import plotly.graph_objects as go
import pandas as pd
import warnings
import re
from datetime import datetime
from typing import List, Dict, Any, Tuple, Optional
from scipy.interpolate import griddata

from .data_input import parse_input_data
from .math_functions import fit_alternative_model, calculate_extrapolation, calculate_area_under_curve, format_polynomial
from .statistics import calculate_statistics, format_statistics_output, format_area_output, format_extrapolation_output


def update_slider_only(x_text: str, y_text: str):
    """Updates only the degree slider based on data points."""
    import gradio as gr
    
    try:
        x_data, x_error = parse_input_data(x_text)
        y_data, y_error = parse_input_data(y_text)
        
        if x_error or y_error or len(x_data) == 0 or len(y_data) == 0 or len(x_data) != len(y_data):
            return gr.Slider(minimum=0, maximum=10, step=1, value=3, label="Polynomial Degree (n)")
        
        max_degree = max(0, len(x_data) - 1)
        return gr.Slider(minimum=0, maximum=max_degree, step=1, value=min(3, max_degree), label="Polynomial Degree (n)")
    except Exception:
        return gr.Slider(minimum=0, maximum=10, step=1, value=3, label="Polynomial Degree (n)")


def _is_suitable_for_3d_surface(x_data, y_data, z_data):
    """
    Check if the data is suitable for 3D surface plotting.
    
    Args:
        x_data: Array of X coordinates
        y_data: Array of Y coordinates 
        z_data: Array of Z values
        
    Returns:
        bool: True if data is suitable for 3D surface plotting
    """
    if z_data is None or len(z_data) == 0:
        return False
    
    # Check if we have enough data points for a meaningful surface
    if len(x_data) < 9:  # Need at least 3x3 grid
        return False
    
    # Check if we have some variation in X and Y coordinates
    x_unique = len(np.unique(x_data))
    y_unique = len(np.unique(y_data))
    
    # Need at least 3 unique values in both X and Y to create a surface
    return x_unique >= 3 and y_unique >= 3


def _create_3d_surface_plot(x_data, y_data, z_data, x_errors=None, y_errors=None, 
                           data_color="#1f77b4", custom_x_label="X", 
                           custom_y_label="Y", custom_title="3D Surface Plot"):
    """
    Create a 3D surface plot from the provided data.
    
    Args:
        x_data: Array of X coordinates
        y_data: Array of Y coordinates
        z_data: Array of Z values
        x_errors: Optional X error values
        y_errors: Optional Y error values
        data_color: Color for the surface
        custom_x_label: Label for X axis
        custom_y_label: Label for Y axis
        custom_title: Title for the plot
        
    Returns:
        plotly.graph_objects.Figure: 3D surface plot
    """
    fig = go.Figure()
    
    # Create grid for surface interpolation
    x_min, x_max = np.min(x_data), np.max(x_data)
    y_min, y_max = np.min(y_data), np.max(y_data)
    
    # Create regular grid
    grid_resolution = max(20, int(np.sqrt(len(x_data))))
    x_grid = np.linspace(x_min, x_max, grid_resolution)
    y_grid = np.linspace(y_min, y_max, grid_resolution)
    X_grid, Y_grid = np.meshgrid(x_grid, y_grid)
    
    # Interpolate Z values onto the regular grid
    points = np.column_stack((x_data, y_data))
    Z_grid = griddata(points, z_data, (X_grid, Y_grid), method='cubic', fill_value=np.nan)
    
    # Handle NaN values by using linear interpolation as fallback
    if np.isnan(Z_grid).any():
        Z_grid_linear = griddata(points, z_data, (X_grid, Y_grid), method='linear', fill_value=np.nan)
        Z_grid = np.where(np.isnan(Z_grid), Z_grid_linear, Z_grid)
    
    # Create surface plot
    fig.add_trace(go.Surface(
        x=X_grid,
        y=Y_grid,
        z=Z_grid,
        colorscale='Viridis',
        name='Surface',
        showscale=True,
        colorbar=dict(title="Z Values")
    ))
    
    # Add original data points as scatter
    fig.add_trace(go.Scatter3d(
        x=x_data,
        y=y_data,
        z=z_data,
        mode='markers',
        marker=dict(
            size=5,
            color='red',
            symbol='circle'
        ),
        name='Original Data Points'
    ))
    
    # Update layout for 3D
    fig.update_layout(
        title=custom_title,
        scene=dict(
            xaxis_title=custom_x_label,
            yaxis_title=custom_y_label,
            zaxis_title="Z Values",
            camera=dict(
                up=dict(x=0, y=0, z=1),
                center=dict(x=0, y=0, z=0),
                eye=dict(x=1.5, y=1.5, z=1.5)
            )
        ),
        width=800,
        height=600
    )
    
    return fig

def update_plot_and_fit(
    x_text, y_text, degree, plot_options,
    xaxis_scale, yaxis_scale, special_points_show, x_for_derivative,
    data_color, fit_color, data_marker, fit_line_style,
    custom_x_label, custom_y_label, custom_title,
    font_family, title_font_size, axes_font_size, legend_font_size, font_color,
    area_start_x, area_end_x, show_area,
    fit_type, n_extrapolation_steps, extrapolation_step_size, show_extrapolation,
    x_errors_text, y_errors_text, show_error_bars,
    file_df, x_col_name, y_col_name, z_col_name, # Existing file/column params
    force_3d=False, connect_points=False  # New parameter for explicit 3D plot request
):
    """Enhanced function with file upload, column selection, Z-component, and explicit 3D plot support."""
    import gradio as gr
    
    try:
        derivative_text_output = ""
        statistics_output = ""
        area_output = ""
        extrapolation_output = ""
        info_msg = ""
        equation_str = ""
        fit_params_str = ""
        area_str = ""
        
        # Create default slider for error cases
        default_slider = gr.Slider(minimum=0, maximum=10, step=1, value=3, label="Polynomial Degree (n)")

        x_data = np.array([])
        y_data = np.array([])
        z_data = None
        data_source_message = ""

        # --- Data Source Determination ---
        if file_df is not None and x_col_name and y_col_name:
            try:
                # File-based data processing
                x_data_series = pd.to_numeric(file_df[x_col_name], errors='coerce')
                y_data_series = pd.to_numeric(file_df[y_col_name], errors='coerce')
                
                # Handle Z column if specified
                z_data_series = None
                if z_col_name and z_col_name in file_df.columns:
                    z_data_series = pd.to_numeric(file_df[z_col_name], errors='coerce')
                
                # Create combined dataframe without NaN values
                if z_data_series is not None:
                    df = pd.DataFrame({'x': x_data_series, 'y': y_data_series, 'z': z_data_series})
                    original_rows = len(df)
                    df = df.dropna()
                    valid_rows = len(df)
                    x_data = df['x'].to_numpy()
                    y_data = df['y'].to_numpy()
                    z_data = df['z'].to_numpy()
                else:
                    df = pd.DataFrame({'x': x_data_series, 'y': y_data_series})
                    original_rows = len(df)
                    df = df.dropna()
                    valid_rows = len(df)
                    x_data = df['x'].to_numpy()
                    y_data = df['y'].to_numpy()
                
                # Create informative message
                cols_used = f"X='{x_col_name}', Y='{y_col_name}'"
                if z_col_name:
                    cols_used += f", Z='{z_col_name}'"
                
                data_source_message = f"📊 **File Data**: Loaded {valid_rows} valid data points from file.\n📋 **Columns**: {cols_used}"
                
                if valid_rows < original_rows:
                    dropped = original_rows - valid_rows
                    data_source_message += f"\n⚠️ **Dropped**: {dropped} rows due to non-numeric/missing values."

                # File data ignores manual error inputs
                x_errors = None
                y_errors = None
                error_info = "ℹ️ Error bars from manual input are ignored when using file data." if show_error_bars else ""

            except Exception as e:
                return None, f"�� **File Processing Error**: {str(e)}", "", "", statistics_output, "", default_slider
                
        else:
            # Parse from manual text inputs
            x_data_parsed, x_error_msg = parse_input_data(x_text)
            y_data_parsed, y_error_msg = parse_input_data(y_text)

            if x_error_msg:
                return None, f"🔴 **X Data Error**: {x_error_msg}", "", "", "", "", default_slider
            if y_error_msg:
                return None, f"🔴 **Y Data Error**: {y_error_msg}", "", "", "", "", default_slider
            
            x_data, y_data = x_data_parsed, y_data_parsed
            data_source_message = "📝 **Manual Input**: Using data from text fields."

            # Parse Z data for manual input
            if z_col_name:  # This would be from z_input in manual mode
                z_parsed, z_error = parse_input_data(z_col_name)  # z_col_name is actually z_text in this context
                if not z_error and len(z_parsed) > 0:
                    if len(z_parsed) == len(x_data):
                        z_data = z_parsed
                    else:
                        data_source_message += f"\n⚠️ Z data length ({len(z_parsed)}) doesn't match X/Y data length ({len(x_data)}), ignoring Z data."

            # Parse error data for manual input
            x_errors = None
            y_errors = None
            error_info = ""
            
            if show_error_bars:
                if x_errors_text and x_errors_text.strip():
                    x_errors_data, x_errors_err_msg = parse_input_data(x_errors_text)
                    if x_errors_err_msg:
                        error_info += f"⚠️ X errors: {x_errors_err_msg}\n"
                    elif len(x_errors_data) != len(x_data):
                        error_info += f"⚠️ X errors length ({len(x_errors_data)}) ≠ data length ({len(x_data)})\n"
                    else:
                        x_errors = x_errors_data
                
                if y_errors_text and y_errors_text.strip():
                    y_errors_data, y_errors_err_msg = parse_input_data(y_errors_text)
                    if y_errors_err_msg:
                        error_info += f"⚠️ Y errors: {y_errors_err_msg}\n"
                    elif len(y_errors_data) != len(y_data):
                        error_info += f"⚠️ Y errors length ({len(y_errors_data)}) ≠ data length ({len(y_data)})\n"
                    else:
                        y_errors = y_errors_data

        # --- Input Validation ---
        if len(x_data) == 0:
            return None, "🔴 **Empty Data**: No valid X values found.", "", "", "", "", default_slider
        if len(y_data) == 0:
            return None, "🔴 **Empty Data**: No valid Y values found.", "", "", "", "", default_slider
        
        if len(x_data) != len(y_data):
            return None, f"🔴 **Data Length Mismatch**: X has {len(x_data)} values, Y has {len(y_data)} values.\n*Both arrays must have the same length.*", "", "", "", "", default_slider

        # Calculate statistics
        stats, _ = calculate_statistics(x_data, y_data)
        if stats:
            statistics_output = format_statistics_output(stats)
            statistics_output = f"{data_source_message}\n\n{statistics_output}"
        else:
            statistics_output = data_source_message

        # Add error bar information
        if error_info:
            statistics_output += f"\n\n📊 **Error Bar Info:**\n{error_info.strip()}"
        elif show_error_bars and (x_errors is not None or y_errors is not None):
            error_summary = []
            if x_errors is not None:
                error_summary.append(f"X errors: Mean = {np.mean(x_errors):.4f}")
            if y_errors is not None:
                error_summary.append(f"Y errors: Mean = {np.mean(y_errors):.4f}")
            if error_summary:
                statistics_output += f"\n\n📊 **Error Bar Info:**\n• " + "\n• ".join(error_summary)

        # Calculate max degree and validate for polynomial
        max_degree = max(0, len(x_data) - 1)
        if degree > max_degree:
            degree = max_degree
        
        updated_slider = gr.Slider(minimum=0, maximum=max_degree, step=1, value=degree, label="Polynomial Degree (n)")
        
        # --- Model Fitting based on selected type ---
        try:
            if fit_type == "polynomial":
                # Traditional polynomial fitting
                if len(x_data) > 1 and degree > 0:
                    coeffs = np.polyfit(x_data, y_data, degree)
                    fit_func = np.poly1d(coeffs)
                    equation_str = format_polynomial(coeffs, degree)
                    model_params = None
                    
                    # Calculate R-squared
                    y_pred = fit_func(x_data)
                    ss_res = np.sum((y_data - y_pred) ** 2)
                    ss_tot = np.sum((y_data - np.mean(y_data)) ** 2)
                    r_squared = 1 - (ss_res / ss_tot) if ss_tot != 0 else 0
                    
                    if r_squared >= 0.9:
                        info_msg = f"✅ **Polynomial Fit** (degree {degree})\n🎯 **Excellent Fit**: R² = {r_squared:.4f}"
                    elif r_squared >= 0.7:
                        info_msg = f"✅ **Polynomial Fit** (degree {degree})\n👍 **Good Fit**: R² = {r_squared:.4f}"
                    elif r_squared >= 0.5:
                        info_msg = f"✅ **Polynomial Fit** (degree {degree})\n👌 **Moderate Fit**: R² = {r_squared:.4f}"
                    else:
                        info_msg = f"✅ **Polynomial Fit** (degree {degree})\n⚠️ **Poor Fit**: R² = {r_squared:.4f}"
                else:
                    info_msg = f"ℹ️ **Single Point**: Using constant function"
                    # For single point or degree 0, use constant function
                    fit_func = np.poly1d([y_data[0]])
                    equation_str = f"f(x) = {y_data[0]:.3f}"
                    model_params = None
            else:
                # Alternative model fitting
                with warnings.catch_warnings():
                    warnings.simplefilter('error', RuntimeWarning)
                    try:
                        fit_func, model_params, fit_params_str = fit_alternative_model(x_data, y_data, fit_type)
                    except (RuntimeWarning, RuntimeError, ValueError) as e:
                        return None, f"🔴 **Fitting Error ({fit_type})**: {str(e)}", "", "", statistics_output, "", updated_slider
                
                if fit_func is None:
                    return None, f"🔴 **Fitting Error**: Could not fit {fit_type} model to data", "", "", statistics_output, "", updated_slider
                
                # Calculate R-squared for alternative models
                try:
                    if model_params is not None:
                        y_pred = fit_func(x_data, *model_params)
                    else:
                        y_pred = fit_func(x_data)
                    
                    ss_res = np.sum((y_data - y_pred) ** 2)
                    ss_tot = np.sum((y_data - np.mean(y_data)) ** 2)
                    r_squared = 1 - (ss_res / ss_tot) if ss_tot != 0 else 0
                    
                    if r_squared >= 0.9:
                        info_msg = f"✅ **{fit_type.title()} Fit**\n�� **Excellent Fit**: R² = {r_squared:.4f}"
                    elif r_squared >= 0.7:
                        info_msg = f"✅ **{fit_type.title()} Fit**\n👍 **Good Fit**: R² = {r_squared:.4f}"
                    elif r_squared >= 0.5:
                        info_msg = f"✅ **{fit_type.title()} Fit**\n👌 **Moderate Fit**: R² = {r_squared:.4f}"
                    else:
                        info_msg = f"✅ **{fit_type.title()} Fit**\n⚠️ **Poor Fit**: R² = {r_squared:.4f}"
                except:
                    info_msg = f"✅ **{fit_type.title()} Fit** completed"
                    
                # Make sure we have equation_str set for all models
                if not equation_str and fit_type != "custom":
                    equation_str = f"f(x) = {fit_type} model"

            # Generate points for the fitted curve
            if len(x_data) > 1:
                x_range = x_data.max() - x_data.min()
                if x_range == 0:
                    x_fit = np.array([x_data[0] - 1, x_data[0], x_data[0] + 1])
                else:
                    x_fit = np.linspace(x_data.min(), x_data.max(), 200)
                
                if model_params is not None:
                    y_fit = fit_func(x_fit, *model_params)
                else:
                    y_fit = fit_func(x_fit)
                    
                # Check for numerical issues in the fit
                if np.any(np.isnan(y_fit)) or np.any(np.isinf(y_fit)):
                    info_msg += "\n⚠️ **Warning**: Fitted curve contains invalid values"
                    # Filter out invalid points
                    valid_mask = np.isfinite(y_fit)
                    x_fit = x_fit[valid_mask]
                    y_fit = y_fit[valid_mask]
                    
                    if len(x_fit) == 0:
                        return None, "🔴 **Fitting Error**: All fitted values are invalid (NaN/Inf).", "", "", statistics_output, "", updated_slider
                        
            else:
                # Single point case
                x_fit = np.array([x_data[0]])
                y_fit = np.array([y_data[0]])
                fit_func = lambda x: np.full_like(x, y_data[0])
                equation_str = f"f(x) = {y_data[0]:.3f}"
                model_params = None

        except Exception as e:
            return None, f"🔴 **Fitting Error**: {str(e)}", "", "", statistics_output, "", updated_slider

        # --- Check for 3D Surface Plotting ---
        # If Z data is available and suitable for 3D surface, create 3D plot
        # Or if user explicitly requests 3D plot and Z data is present
        if z_data is not None and (force_3d or _is_suitable_for_3d_surface(x_data, y_data, z_data)):
            if not _is_suitable_for_3d_surface(x_data, y_data, z_data) and force_3d:
                info_msg += "\n⚠️ **3D Plot Warning**: Data may not be ideal for 3D surface, but attempting due to explicit request."
            try:
                fig = _create_3d_surface_plot(
                    x_data, y_data, z_data, x_errors, y_errors,
                    data_color, custom_x_label, custom_y_label, custom_title
                )
                
                # For 3D plots, we don't show polynomial fitting on the surface
                # but we can show fit info separately
                info_msg += "\n🎯 **3D Surface**: Created 3D surface plot from X, Y, Z data."
                
                # Apply layout customizations for 3D
                layout_options = {}
                
                # Font customization for 3D
                safe_font_family = font_family if font_family else "Arial"
                safe_title_size = max(8, min(32, title_font_size)) if title_font_size else 16
                safe_axes_size = max(8, min(24, axes_font_size)) if axes_font_size else 12
                safe_legend_size = max(8, min(20, legend_font_size)) if legend_font_size else 10
                
                layout_options['font'] = dict(
                    family=safe_font_family,
                    size=safe_axes_size,
                    color=font_color if font_color else "#000000"
                )
                
                if "Show Title" in plot_options:
                    layout_options['title_font'] = dict(
                        family=safe_font_family,
                        size=safe_title_size,
                        color=font_color if font_color else "#000000"
                    )
                
                layout_options['legend_font'] = dict(
                    family=safe_font_family,
                    size=safe_legend_size,
                    color=font_color if font_color else "#000000"
                )
                
                fig.update_layout(**layout_options)
                
                # For 3D plots, we still need to return all the expected outputs
                return fig, info_msg, equation_str, fit_params_str, statistics_output, area_str, updated_slider
                
            except Exception as e:
                # Fall back to 2D plotting if 3D fails
                info_msg += f"\n⚠️ **3D Error**: {str(e)}. Falling back to 2D plot."
        
        # --- Create 2D Plotly Figure ---
        fig = go.Figure()
        
        # Validate colors
        try:
            # Test if colors are valid by trying to add them to a trace
            fig.add_trace(go.Scatter(x=[0], y=[0], marker=dict(color=data_color), visible=False))
            fig.add_trace(go.Scatter(x=[0], y=[0], line=dict(color=fit_color), visible=False))
            fig.data = []  # Clear test traces
        except Exception:
            data_color = "#1f77b4"  # Fallback to default blue
            fit_color = "#ff7f0e"   # Fallback to default orange

        # Plot original data with enhanced styling for Z-data
        scatter_params = {
            'x': x_data,
            'y': y_data,
            'mode': 'markers',
            'name': 'Original Data',
            'marker': dict(color=data_color, symbol=data_marker, size=8)
        }
        
        if connect_points:
        # Lomanaya 
          fig.add_trace(go.Scatter(
            x=x_data,
            y=y_data,
            mode='lines',
            name='Connected Points',
            line=dict(color=data_color, width=1, dash='solid'),
            opacity=0.7,
            hoverinfo='skip'
        ))
        # Enhanced visualization if Z-data is available
        if z_data is not None:
            # Use Z-data for color mapping
            scatter_params['marker']['color'] = z_data
            scatter_params['marker']['colorscale'] = 'Viridis'
            scatter_params['marker']['showscale'] = True
            scatter_params['marker']['colorbar'] = dict(title="Z Values")
            scatter_params['name'] = f'Data (colored by Z)'
        
            

<<<<<<< HEAD
        #  Проверяет соответствие количества значений X и Y.
        #    Возвращает сообщение об ошибке, если размеры не совпадают.
            
                error_msgt = None
            
                # Определяем длины массивов
                x_len = len(x_data)
                y_len = len(y_data)
            
                # Проверяем соответствие размеров
                if x_len != y_len:
                    error_msgt = "❌ Ошибка: количество значений не совпадает!\n"
                
                    # Определяем, каких данных не хватает
                    if x_len > y_len:
                        missing_count = x_len - y_len
                        error_msgt += f" - Не хватает {missing_count} значений Y (имеется {y_len}, требуется {x_len})"
                    else:
                        missing_count = y_len - x_len
                        error_msgt += f" - Не хватает {missing_count} значений X (имеется {x_len}, требуется {y_len})"
                    
                return error_msgt


=======
>>>>>>> ccc7cade
        # Add error bars if available
        if show_error_bars and (x_errors is not None or y_errors is not None):
            if x_errors is not None:
                scatter_params['error_x'] = dict(
                    type='data',
                    array=x_errors,
                    color=data_color,
                    thickness=1.5,
                    width=3
                )
            if y_errors is not None:
                scatter_params['error_y'] = dict(
                    type='data',
                    array=y_errors,
                    color=data_color,
                    thickness=1.5,
                    width=3
                )
            
            # Update name to indicate error bars
            error_types = []
            if x_errors is not None:
                error_types.append("X")
            if y_errors is not None:
                error_types.append("Y")
            base_name = scatter_params['name']
            scatter_params['name'] = f'{base_name} (±{"/".join(error_types)} errors)'

        fig.add_trace(go.Scatter(**scatter_params))

        # Plot fitted curve
        if len(x_fit) > 0 and len(y_fit) > 0:
            fig.add_trace(go.Scatter(
                x=x_fit,
                y=y_fit,
                mode='lines',
                name=f'{fit_type.title()} Fit',
                line=dict(color=fit_color, dash=fit_line_style, width=2)
            ))

        # Add extrapolation if requested
        if show_extrapolation:
            try:
                step_size = extrapolation_step_size if extrapolation_step_size and extrapolation_step_size > 0 else None
                x_extrap, y_extrap, extrap_error = calculate_extrapolation(fit_func, x_data, n_extrapolation_steps, step_size, model_params)
                
                if extrap_error:
                    extrapolation_output = f"❌ **Extrapolation Error**: {extrap_error}"
                else:
                    extrapolation_output = format_extrapolation_output(x_extrap, y_extrap, n_extrapolation_steps)
                    
                    # Add extrapolation points to plot
                    if x_extrap is not None and y_extrap is not None:
                        fig.add_trace(go.Scatter(
                            x=x_extrap, y=y_extrap,
                            mode='markers+lines',
                            name='Extrapolation',
                            line=dict(color='purple', dash='dot', width=2),
                            marker=dict(color='purple', symbol='diamond', size=8)
                        ))
                        
                        # Add annotations for extrapolation points
                        for i, (x, y) in enumerate(zip(x_extrap, y_extrap)):
                            fig.add_annotation(
                                x=x, y=y,
                                text=f"Point {i+1}",
                                showarrow=True,
                                arrowhead=2,
                                arrowsize=1,
                                arrowcolor="purple",
                                ax=20,
                                ay=-30
                            )
            except Exception as e:
                extrapolation_output = f"❌ **Extrapolation Error**: {str(e)}"
        else:
            extrapolation_output = "🔮 **Extrapolation**: Enable to predict future values based on the fitted model"

        # Add special points and features
        _add_special_points(fig, fit_func, x_data, y_data, special_points_show, fit_type, degree)
        
        # Add derivative calculation
        if x_for_derivative is not None and fit_type == "polynomial":
            derivative_text_output = _calculate_derivative(fig, fit_func, x_for_derivative, x_data, degree)
        elif x_for_derivative is not None and fit_type != "polynomial":
            derivative_text_output = f"ℹ️ **Derivative calculation**: Only available for polynomial fits. Current fit type: {fit_type}"

        # Add area calculation
        if show_area and area_start_x is not None and area_end_x is not None:
            area_output = _calculate_and_show_area(fig, fit_func, area_start_x, area_end_x, x_data, y_data, model_params)
        else:
            area_output = "📐 **Area Calculation**: Enable 'Show Area' and set X boundaries to calculate area under curve"

        # Configure layout
        _configure_plot_layout(fig, plot_options, xaxis_scale, yaxis_scale, custom_x_label, custom_y_label, 
                              custom_title, font_family, title_font_size, axes_font_size, legend_font_size, 
                              font_color, x_data, y_data, info_msg)

        # Combine equation and info messages
        full_message = f"**{equation_str}**\n\n{info_msg}"
        
        return fig, full_message, derivative_text_output, statistics_output, area_output, extrapolation_output, updated_slider

    except Exception as e:
        return None, f"🔴 **Unexpected Error**: {str(e)}", "", "", "", "", default_slider

def _add_special_points(fig, fit_func, x_data, y_data, special_points_show, fit_type, degree):
    """Add special points to the plot."""
    # Extrema (critical points) - only for polynomial fits
    if "Show Extrema" in special_points_show and fit_type == "polynomial" and degree > 0:
        try:
            deriv_poly = fit_func.deriv()
            extrema_x_complex = deriv_poly.roots
            extrema_x = extrema_x_complex[np.isreal(extrema_x_complex)].real
            if len(x_data) > 0:
                extrema_x = extrema_x[(extrema_x >= x_data.min()) & (extrema_x <= x_data.max())]
            if extrema_x.size > 0:
                extrema_y = fit_func(extrema_x)
                fig.add_trace(go.Scatter(
                    x=extrema_x, y=extrema_y, mode='markers', name='Extrema',
                    marker=dict(color='red', size=10, symbol='star')
                ))
        except:
            pass
    
    # X-Intercepts - only for polynomial fits
    if "Show X-Intercepts" in special_points_show and fit_type == "polynomial" and degree > 0:
        try:
            x_intercepts_complex = fit_func.roots
            x_intercepts = x_intercepts_complex[np.isreal(x_intercepts_complex)].real
            if len(x_data) > 0:
                x_intercepts = x_intercepts[(x_intercepts >= x_data.min()) & (x_intercepts <= x_data.max())]
            if x_intercepts.size > 0:
                y_intercepts = np.zeros_like(x_intercepts)
                fig.add_trace(go.Scatter(
                    x=x_intercepts, y=y_intercepts, mode='markers', name='X-Intercepts',
                    marker=dict(color='green', size=10, symbol='x')
                ))
        except:
            pass
    
    # Y-Intercept
    if "Show Y-Intercept" in special_points_show:
        try:
            y_intercept = fit_func(0)
            if not (np.isnan(y_intercept) or np.isinf(y_intercept)):
                fig.add_trace(go.Scatter(
                    x=[0], y=[y_intercept], mode='markers', name='Y-Intercept',
                    marker=dict(color='orange', size=10, symbol='circle-open')
                ))
        except:
            pass


def _calculate_derivative(fig, fit_func, x_for_derivative, x_data, degree):
    """Calculate and display derivative at a point."""
    try:
        x_val = float(x_for_derivative)
        
        # Check if x_val is within a reasonable range
        if len(x_data) > 1:
            x_range = x_data.max() - x_data.min()
            buffer = x_range * 0.5  # Allow 50% extension beyond data range
            if not (x_data.min() - buffer <= x_val <= x_data.max() + buffer):
                return f"⚠️ Warning: X={x_val:.2f} is far from data range [{x_data.min():.2f}, {x_data.max():.2f}]"
        
        if degree > 0:
            deriv_poly = fit_func.deriv()
            slope_at_point = deriv_poly(x_val)
            
            # Check for extreme derivative values
            if abs(slope_at_point) > 1e6:
                return f"⚠️ f'({x_val:.2e}) = {slope_at_point:.2e} (very large!)"
            else:
                return f"✅ f'({x_val:.2f}) = {slope_at_point:.3f}"
        else:
            return f"✅ f'({x_val:.2f}) = 0 (constant function)"
        
    except ValueError:
        return "❌ Invalid X value for derivative calculation"
    except Exception as e:
        return f"❌ Error calculating derivative: {str(e)}"


def _calculate_and_show_area(fig, fit_func, area_start_x, area_end_x, x_data, y_data, model_params):
    """Calculate and visualize area under curve."""
    try:
        start_x = float(area_start_x)
        end_x = float(area_end_x)
        
        if start_x < end_x:
            # For area calculation, create a lambda function for non-polynomial models
            if model_params is not None:
                area_func = lambda x: fit_func(x, *model_params)
            else:
                area_func = fit_func
            
            # Calculate area
            area_value, area_error = calculate_area_under_curve(area_func, start_x, end_x)
            
            if area_error:
                return f"❌ **Area Error**: {area_error}"
            else:
                area_output = format_area_output(area_value, start_x, end_x, area_func)
                
                # Create area visualization
                if len(x_data) > 0:
                    # Create fine-grained x points for smooth area fill
                    x_area = np.linspace(start_x, end_x, 200)
                    if model_params is not None:
                        y_area = fit_func(x_area, *model_params)
                    else:
                        y_area = fit_func(x_area)
                    
                    # Add area fill
                    fig.add_trace(go.Scatter(
                        x=x_area, y=y_area,
                        fill='tozeroy',
                        fillcolor='rgba(255, 0, 0, 0.2)',
                        line=dict(color='rgba(255, 0, 0, 0.5)', width=1),
                        name=f'Area: {area_value:.4f}',
                        hovertemplate='X: %{x:.4f}<br>Y: %{y:.4f}<br>Area Region<extra></extra>'
                    ))
                
                return area_output
        else:
            return "❌ **Area Error**: Start X must be less than End X"
            
    except ValueError:
        return "❌ **Area Error**: Invalid X values for area calculation"
    except Exception as e:
        return f"❌ **Area Error**: {str(e)}"


def _configure_plot_layout(fig, plot_options, xaxis_scale, yaxis_scale, custom_x_label, custom_y_label, 
                          custom_title, font_family, title_font_size, axes_font_size, legend_font_size, 
                          font_color, x_data, y_data, info_msg):
    """Configure the plot layout and styling."""
    layout_options = {}
    
    try:
        # Grid options
        if "Show Grid" in plot_options:
            layout_options['xaxis_showgrid'] = True
            layout_options['yaxis_showgrid'] = True
        else:
            layout_options['xaxis_showgrid'] = False
            layout_options['yaxis_showgrid'] = False

        # Labels with fallbacks
        if "Show Axes Labels" in plot_options:
            x_label = custom_x_label.strip() if custom_x_label and custom_x_label.strip() else "X values"
            y_label = custom_y_label.strip() if custom_y_label and custom_y_label.strip() else "Y values"
            layout_options['xaxis_title'] = x_label
            layout_options['yaxis_title'] = y_label
        
        if "Show Title" in plot_options:
            title = custom_title.strip() if custom_title and custom_title.strip() else "Data and Polynomial Fit"
            layout_options['title'] = title
        else:
            title = "Data and Polynomial Fit"  # Default title for filename

        # Axis scaling with validation
        if xaxis_scale == "log" and np.any(x_data <= 0):
            xaxis_scale = "linear"
            info_msg += "\n⚠️ Switched to linear X-axis (negative/zero values detected)"
        
        if yaxis_scale == "log" and np.any(y_data <= 0):
            yaxis_scale = "linear"
            info_msg += "\n⚠️ Switched to linear Y-axis (negative/zero values detected)"

        layout_options['xaxis_type'] = xaxis_scale
        layout_options['yaxis_type'] = yaxis_scale
        layout_options['legend_title_text'] = 'Legend'
        
        # Font customization with validation
        safe_font_family = font_family if font_family else "Arial"
        safe_title_size = max(8, min(32, title_font_size)) if title_font_size else 16
        safe_axes_size = max(8, min(24, axes_font_size)) if axes_font_size else 12
        safe_legend_size = max(8, min(20, legend_font_size)) if legend_font_size else 10
        
        layout_options['font'] = dict(
            family=safe_font_family,
            size=safe_axes_size,
            color=font_color if font_color else "#000000"
        )
        
        if "Show Title" in plot_options:
            layout_options['title_font'] = dict(
                family=safe_font_family,
                size=safe_title_size,
                color=font_color if font_color else "#000000"
            )
        
        layout_options['legend_font'] = dict(
            family=safe_font_family,
            size=safe_legend_size,
            color=font_color if font_color else "#000000"
        )
        
        fig.update_layout(**layout_options, height=500, margin=dict(l=50, r=50, b=50, t=50, pad=4))
        
    except Exception as e:
        print(f"Layout configuration warning: {str(e)}")


def update_combined_plot(
    curve_configs, plot_options, xaxis_scale, yaxis_scale, special_points_show, x_for_derivative,
    custom_x_label, custom_y_label, custom_title,
    font_family, title_font_size, axes_font_size, legend_font_size, font_color,
    area_start_x, area_end_x, show_area, n_extrapolation_steps, extrapolation_step_size, show_extrapolation,
    connect_points
):
    """Update plot with multiple datasets."""
    try:
        import gradio as gr
        derivative_text_output = ""
        statistics_output = ""
        area_output = ""
        extrapolation_output = ""
        
        if not curve_configs:
            return None, "❌ No datasets configured", "", "", "", ""
        
        visible_curves = [config for config in curve_configs if config.get('visible', True)]
        if not visible_curves:
            return None, "❌ No visible datasets", "", "", "", ""
        
        fig = go.Figure() #Пустая фигура
        all_x_data = []  #Пустые списки
        all_y_data = []
        curve_data = []
        

        # Process each visible curve
        for i, config in enumerate(visible_curves):            # Проходимся по видимым прямым
            x_data, y_data, z_data = [], [], None
            current_curve_info_msg = ""
            
            # Get data for this curve
            if config.get('file_df') is not None and config.get('x_col_name') and config.get('y_col_name'): # Use .get for safety
                try:
                    file_df_actual = config['file_df'] # Already a DataFrame
                    x_data_series = pd.to_numeric(file_df_actual[config['x_col_name']], errors='coerce')             # Если данные есть и колонки не пусты
                    y_data_series = pd.to_numeric(file_df_actual[config['y_col_name']], errors='coerce')
                    
                    # Handle Z column if provided
                    z_data_series = None
                    if config.get('z_col_name') and config['z_col_name'] in file_df_actual.columns:                    # Если Z включён
                        z_data_series = pd.to_numeric(file_df_actual[config['z_col_name']], errors='coerce')

                    # Create combined dataframe and remove rows with NaN
                    if z_data_series is not None:
                        combined_df = pd.DataFrame({
                            'x': x_data_series, 
                            'y': y_data_series,
                            'z': z_data_series
                        }).dropna()
                        z_data = combined_df['z'].to_numpy()
                    else:
                        combined_df = pd.DataFrame({
                            'x': x_data_series, 
                            'y': y_data_series
                        }).dropna()
                        z_data = None # Ensure z_data is None if not present or not valid                           # соеденили всё в одно datdframe
                    
                    x_data = combined_df['x'].to_numpy()
                    y_data = combined_df['y'].to_numpy()
                except Exception as e:
                    # If file processing fails for a curve, skip it and add a message
                    statistics_output += f"\n⚠️ Error processing file data for {config.get('name', 'Unnamed Curve')}: {str(e)}"
                    continue
            else:
                # Parse manual input data
                x_parsed, x_error = parse_input_data(config.get('x_text', ''))
                y_parsed, y_error = parse_input_data(config.get('y_text', ''))              # Получаем чисолвые массивы
                z_parsed, z_error = parse_input_data(config.get('z_text', ''))
                
                if not x_error and not y_error and len(x_parsed) > 0 and len(y_parsed) > 0 and len(x_parsed) == len(y_parsed):
                    x_data, y_data = x_parsed, y_parsed
                    
                    # Handle Z data for manual input
                    if not z_error and len(z_parsed) > 0:                         # Для Z
                        if len(z_parsed) == len(x_data):
                            z_data = z_parsed
                        # If Z data length doesn't match, ignore it but don't fail
            
            if len(x_data) == 0 or len(y_data) == 0:
                statistics_output += f"\n⚠️ No valid data for {config.get('name', 'Unnamed Curve')}."
                continue
            
            # Check for 3D surface plotting for this specific curve if force_3d is true
            # This logic is primarily for when a single dataset is plotted via update_combined_plot
            if len(visible_curves) == 1 and config.get('force_3d', False) and z_data is not None:
                if not _is_suitable_for_3d_surface(x_data, y_data, z_data):
                    current_curve_info_msg = "\n⚠️ **3D Plot Warning**: Data may not be ideal for 3D surface, but attempting due to explicit request."
                try:
                    surface_fig = _create_3d_surface_plot(
                        x_data, y_data, z_data,
                        None, None, # No error bars in 3D view
                        config.get('data_color', '#1f77b4'),
                        custom_x_label or 'X',
                        custom_y_label or 'Y',
                        f"{config.get('name', 'Plot')} - 3D Surface"
                    )
                    # Apply layout customizations for 3D
                    _configure_plot_layout(surface_fig, plot_options, xaxis_scale, yaxis_scale, custom_x_label, custom_y_label, 
                                          f"{config.get('name', 'Plot')} - 3D Surface", font_family, title_font_size, axes_font_size, legend_font_size, 
                                          font_color, x_data, y_data, current_curve_info_msg)  #настройка визуального оформления графика -> 
                    
                    return (
                        surface_fig,
                        f"✅ **3D Surface Plot**: {config.get('name', 'Plot')}{current_curve_info_msg}",
                        "", # derivative_text_output
                        f"📊 **Dataset**: {config.get('name', 'Plot')}\n• Points: {len(x_data)}\n• Z-data range: [{np.min(z_data):.4f}, {np.max(z_data):.4f}]" if z_data is not None and len(z_data) > 0 else "", # statistics_output
                        "", # area_output
                        ""  # extrapolation_output
                    )
                except Exception as e:
                    # If 3D plot fails, fall back to 2D combined plot
                    statistics_output += f"\n⚠️ Failed to create 3D plot for {config.get('name', 'Unnamed Curve')}: {str(e)}. Showing 2D plot instead."
                    # Continue to add to 2D plot

            curve_data.append({
                'name': config.get('name', f'Curve {i+1}'), # Use .get for safety
                'x_data': x_data,
                'y_data': y_data,
                'z_data': z_data,
                'config': config
            })
            
            all_x_data.extend(x_data)
            all_y_data.extend(y_data)
            
            # Add data points if enabled
            if config.get('show_data', True):                    # Не получился 3D график => строим 2D
                scatter_params = {
                    'x': x_data,
                    'y': y_data,
                    'mode': 'markers',
                    'name': f"{config.get('name', f'Curve {i+1}')} - Data",
                    'marker': dict(color=config.get('data_color', '#1f77b4'), symbol=config.get('data_marker', 'circle'), size=8)
                }
                
                if connect_points:  # Используем переданный параметр
                    fig.add_trace(go.Scatter(
                         x=x_data,
                         y=y_data,
                         mode='lines',
                         name=f"{config.get('name', f'Curve {i+1}')} - Lines",
                         line=dict(color=config.get('data_color', '#1f77b4'), width=1, dash='solid'),
                         opacity=0.7,
                         hoverinfo='skip'
                         ))
                # Enhanced visualization if Z-data is available (for 2D plots)
                if z_data is not None:
                    scatter_params['marker']['color'] = z_data
                    scatter_params['marker']['colorscale'] = 'Viridis'
                    scatter_params['marker']['showscale'] = True
                    scatter_params['marker']['colorbar'] = dict(title=f"Z ({config.get('name', f'Curve {i+1}')})")    # Раскрашиваем точки под Z
                    scatter_params['name'] = f"{config.get('name', f'Curve {i+1}')} - Data (Z-color)"
                
                # Add error bars if configured
                if config.get('show_error_bars', False):
                    x_errors_text = config.get('x_errors_text', '')
                    y_errors_text = config.get('y_errors_text', '')
                    x_errors, _ = parse_input_data(x_errors_text) if x_errors_text.strip() else ([], None)   #парсинг погрешностей
                    y_errors, _ = parse_input_data(y_errors_text) if y_errors_text.strip() else ([], None)
                    
                    error_added = False                                                  # выключены ерроры
                    if x_errors is not None and len(x_errors) == len(x_data):
                        scatter_params['error_x'] = dict(
                            type='data', array=x_errors, color=config.get('data_color', '#1f77b4'), thickness=1.5, width=3
                        )
                        error_added = True
                    if y_errors is not None and len(y_errors) == len(y_data):
                        scatter_params['error_y'] = dict(
                            type='data', array=y_errors, color=config.get('data_color', '#1f77b4'), thickness=1.5, width=3
                        )
                        error_added = True
                    if error_added:
                         scatter_params['name'] += ' (errors)'
                
                fig.add_trace(go.Scatter(**scatter_params))    # Точечный график
            
            # Add fitted curve if enabled
            if config.get('show_fit', True) and config.get('fit_type') == 'polynomial': # Only polynomial for combined plot for now
                try:
                    degree = min(config.get('degree', 1), len(x_data) - 1 if len(x_data) > 1 else 0)
                    if degree >= 0 and len(x_data) > 0: # Ensure degree is valid and data exists
                        coeffs = np.polyfit(x_data, y_data, degree)
                        fit_func = np.poly1d(coeffs)
                        
                        # Generate fit line only if there's more than one point to define a range
                        if len(x_data) > 1:
                            x_fit = np.linspace(np.min(x_data), np.max(x_data), 200)
                        else: # Single point, fit line is just the point itself
                            x_fit = np.array([x_data[0]])
                            
                        y_fit = fit_func(x_fit)


                        
                        # Check for numerical issues
                        if not (np.any(np.isnan(y_fit)) or np.any(np.isinf(y_fit))):
                            fig.add_trace(go.Scatter(
                                x=x_fit,
                                y=y_fit,
                                mode='lines',
                                name=f"{config.get('name', f'Curve {i+1}')} - Fit (deg {degree})",
                                line=dict(color=config.get('fit_color', '#ff7f0e'), dash=config.get('fit_line_style', 'solid'), width=2)
                            ))

                            
                            # Calculate R-squared
                            if len(x_data) > 1:
                                y_pred = fit_func(x_data)
                                ss_res = np.sum((y_data - y_pred) ** 2)
                                ss_tot = np.sum((y_data - np.mean(y_data)) ** 2)
                                r_squared = 1 - (ss_res / ss_tot) if ss_tot != 0 else (1.0 if ss_res == 0 else 0) # Handle ss_tot = 0 case
                                
                                # Add R-squared to info text
                                statistics_output += f"\n\n📈 **{config.get('name', f'Curve {i+1}')} Fit Statistics**:\n• Degree: {degree}\n• R² = {r_squared:.4f}"
                            elif len(x_data) == 1:
                                statistics_output += f"\n\n📈 **{config.get('name', f'Curve {i+1}')} Fit Statistics**:\n• Single data point. Fit is constant: y = {y_data[0]:.4f}"
                except Exception as e:
                    statistics_output += f"\n⚠️ Error fitting polynomial for {config.get('name', 'Unnamed Curve')}: {str(e)}"
                    pass  # Ignore fitting errors for individual curves
        
        



        if not curve_data: # If all curves were skipped due to errors or no data
            return None, "❌ No valid data found in any visible dataset.Check the number of X and Y values.", "", statistics_output, "", ""

         # Calculate combined statistics
        if all_x_data and all_y_data:
            all_x_array = np.array(all_x_data)
            all_y_array = np.array(all_y_data)
            
            stats, _ = calculate_statistics(all_x_array, all_y_array)
            if stats:
                statistics_output = f"📊 **Combined Statistics** ({len(curve_data)} datasets, {stats['n_points']} total points)\n\n"
                statistics_output += format_statistics_output(stats)
                
                # Add individual dataset info
                statistics_output += "\n\n📋 **Individual Datasets:**\n"
                for curve in curve_data:
                    config = curve['config']
                    dataset_stats, _ = calculate_statistics(curve['x_data'], curve['y_data'])
                    if dataset_stats:
                        r_sq_info = f" (R² = {config.get('r_squared', 0):.4f})" if config.get('r_squared') else ""
                        z_info = " [with Z-data]" if curve['z_data'] is not None else ""
                        statistics_output += f"• **{config['name']}**: {dataset_stats['n_points']} points{r_sq_info}{z_info}\n"
                        if 'equation' in config:
                            statistics_output += f"  Equation: {config['equation']}\n"
                        elif config.get('fit_type') == 'polynomial':
                            # Если уравнение не сохранено, но это полином, вычислите его
                            degree = min(config.get('degree', 1), len(curve['x_data']) - 1)
                            coeffs = np.polyfit(curve['x_data'], curve['y_data'], degree)
                            equation = format_polynomial(coeffs, degree)
                            statistics_output += f"  Equation: {equation}\n"
                        if config.get('equation'):
                            statistics_output += f"  {config['equation']}\n"
                        
                        # Add Z statistics if available
                        if curve['z_data'] is not None:
                            z_stats = f"  Z-data: Mean = {np.mean(curve['z_data']):.4f}, Range = [{np.min(curve['z_data']):.4f}, {np.max(curve['z_data']):.4f}]\n"
                            statistics_output += z_stats

        # Add extrapolation for first visible curve
        if show_extrapolation and curve_data:
            first_curve = curve_data[0]
            try:
                degree = min(first_curve['config']['degree'], len(first_curve['x_data']) - 1)
                coeffs = np.polyfit(first_curve['x_data'], first_curve['y_data'], degree)
                fit_func = np.poly1d(coeffs)
                
                step_size = extrapolation_step_size if extrapolation_step_size and extrapolation_step_size > 0 else None
                x_extrap, y_extrap, extrap_error = calculate_extrapolation(
                    fit_func, first_curve['x_data'], n_extrapolation_steps, step_size
                )
                
                if not extrap_error and x_extrap is not None:
                    extrapolation_output = format_extrapolation_output(x_extrap, y_extrap, n_extrapolation_steps)
                    extrapolation_output = f"🔮 **Extrapolation** (based on {first_curve['name']})\n\n" + extrapolation_output
                    
                    # Add extrapolation to plot
                    fig.add_trace(go.Scatter(
                        x=x_extrap, y=y_extrap, mode='markers+lines',
                        name=f'Extrapolation ({first_curve["name"]})',
                        marker=dict(color='purple', size=6, symbol='diamond'),
                        line=dict(color='purple', dash='dot', width=2),
                        opacity=0.8
                    ))
            except:
                pass
        
        if not extrapolation_output:
            extrapolation_output = "🔮 **Extrapolation**: Enable to predict future values (based on first dataset)"
        
        # Add area calculation for first curve
        if show_area and area_start_x is not None and area_end_x is not None and curve_data:
            first_curve = curve_data[0]
            try:
                start_x, end_x = float(area_start_x), float(area_end_x)
                if start_x < end_x:
                    degree = min(first_curve['config']['degree'], len(first_curve['x_data']) - 1)
                    coeffs = np.polyfit(first_curve['x_data'], first_curve['y_data'], degree)
                    fit_func = np.poly1d(coeffs)
                    
                    area_value, area_error = calculate_area_under_curve(fit_func, start_x, end_x)
                    if not area_error:
                        area_output = f"📐 **Area Under Curve** (based on {first_curve['name']})\n\n"
                        area_output += format_area_output(area_value, start_x, end_x, fit_func)
                        
                        # Add area visualization
                        x_area = np.linspace(start_x, end_x, 200)
                        y_area = fit_func(x_area)
                        
                        fig.add_trace(go.Scatter(
                            x=x_area, y=y_area, fill='tozeroy',
                            fillcolor='rgba(255, 0, 0, 0.2)',
                            line=dict(color='rgba(255, 0, 0, 0.5)', width=1),
                            name=f'Area: {area_value:.4f}',
                            hovertemplate='X: %{x:.4f}<br>Y: %{y:.4f}<br>Area Region<extra></extra>'
                        ))
            except:
                pass
        
        if not area_output:
            area_output = "📐 **Area Calculation**: Enable to calculate area under curve (based on first dataset)"

        # --- Finalize Layout and Return ---
        # Common layout adjustments for combined plots
        _configure_plot_layout(fig, plot_options, xaxis_scale, yaxis_scale, custom_x_label, custom_y_label, 
                              custom_title, font_family, title_font_size, axes_font_size, legend_font_size, 
                              font_color, all_x_data, all_y_data, "")
        
        # Add a general message if some curves had issues but others plotted
        if "⚠️" in statistics_output:
            final_message = "✅ **Combined Plot**: Plotted available valid datasets. Some datasets had issues (see details below)."
        else:
            final_message = "✅ **Combined Plot**: Multiple datasets plotted successfully."


        if x_for_derivative is not None and curve_data:
            first_curve = curve_data[0]
            if first_curve['config'].get('fit_type') == 'polynomial':
                try:
                    degree = min(first_curve['config'].get('degree', 1), 
                                len(first_curve['x_data']) - 1)
                    coeffs = np.polyfit(first_curve['x_data'], first_curve['y_data'], degree)
                    fit_func = np.poly1d(coeffs)
                    derivative_text_output = _calculate_derivative(
                        fig, fit_func, x_for_derivative, 
                        first_curve['x_data'], degree
                    )
                    # Добавим значение функции в точке
                    y_at_point = fit_func(float(x_for_derivative))
                    derivative_text_output += f"\n• f({x_for_derivative}) = {y_at_point:.3f}"
                except Exception as e:
                    derivative_text_output = f"❌ Error: {str(e)}"
            else:
                derivative_text_output = f"ℹ️ Derivatives only for polynomial fits (current: {first_curve['config'].get('fit_type')})"


        return fig, final_message, derivative_text_output, statistics_output, area_output, extrapolation_output
    
    except Exception as e:
        return None, f"🔴 **Unexpected Error in Combined Plot**: {str(e)}", "", "", "", ""<|MERGE_RESOLUTION|>--- conflicted
+++ resolved
@@ -508,9 +508,9 @@
             scatter_params['marker']['colorbar'] = dict(title="Z Values")
             scatter_params['name'] = f'Data (colored by Z)'
         
-            
-
-<<<<<<< HEAD
+            def validate_data_length(x_data, y_data):
+            
+
         #  Проверяет соответствие количества значений X и Y.
         #    Возвращает сообщение об ошибке, если размеры не совпадают.
             
@@ -534,9 +534,7 @@
                     
                 return error_msgt
 
-
-=======
->>>>>>> ccc7cade
+       
         # Add error bars if available
         if show_error_bars and (x_errors is not None or y_errors is not None):
             if x_errors is not None:
