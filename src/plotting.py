"""
Plotting and Visualization Module

This module handles all plotting operations, visualization, and plot generation.
"""

import numpy as np
import plotly.graph_objects as go
import pandas as pd
import warnings
import re
from datetime import datetime
from typing import List, Dict, Any, Tuple, Optional
from scipy.interpolate import griddata

from .data_input import parse_input_data
from .math_functions import fit_alternative_model, calculate_extrapolation, calculate_area_under_curve, format_polynomial
from .statistics import calculate_statistics, format_statistics_output, format_area_output, format_extrapolation_output


def update_slider_only(x_text: str, y_text: str):
    """Updates only the degree slider based on data points."""
    import gradio as gr
    
    try:
        x_data, x_error = parse_input_data(x_text)
        y_data, y_error = parse_input_data(y_text)
        
        if x_error or y_error or len(x_data) == 0 or len(y_data) == 0 or len(x_data) != len(y_data):
            return gr.Slider(minimum=0, maximum=10, step=1, value=3, label="Polynomial Degree (n)")
        
        max_degree = max(0, len(x_data) - 1)
        return gr.Slider(minimum=0, maximum=max_degree, step=1, value=min(3, max_degree), label="Polynomial Degree (n)")
    except Exception:
        return gr.Slider(minimum=0, maximum=10, step=1, value=3, label="Polynomial Degree (n)")


def _is_suitable_for_3d_surface(x_data, y_data, z_data):
    """
    Check if the data is suitable for 3D surface plotting.
    
    Args:
        x_data: Array of X coordinates
        y_data: Array of Y coordinates 
        z_data: Array of Z values
        
    Returns:
        bool: True if data is suitable for 3D surface plotting
    """
    if z_data is None or len(z_data) == 0:
        return False
    
    # Check if we have enough data points for a meaningful surface
    if len(x_data) < 9:  # Need at least 3x3 grid
        return False
    
    # Check if we have some variation in X and Y coordinates
    x_unique = len(np.unique(x_data))
    y_unique = len(np.unique(y_data))
    
    # Need at least 3 unique values in both X and Y to create a surface
    return x_unique >= 3 and y_unique >= 3


def _create_3d_surface_plot(x_data, y_data, z_data, x_errors=None, y_errors=None, 
                           data_color="#1f77b4", custom_x_label="X", 
                           custom_y_label="Y", custom_title="3D Surface Plot"):
    """
    Create a 3D surface plot from the provided data.
    
    Args:
        x_data: Array of X coordinates
        y_data: Array of Y coordinates
        z_data: Array of Z values
        x_errors: Optional X error values
        y_errors: Optional Y error values
        data_color: Color for the surface
        custom_x_label: Label for X axis
        custom_y_label: Label for Y axis
        custom_title: Title for the plot
        
    Returns:
        plotly.graph_objects.Figure: 3D surface plot
    """
    fig = go.Figure()
    
    # Create grid for surface interpolation
    x_min, x_max = np.min(x_data), np.max(x_data)
    y_min, y_max = np.min(y_data), np.max(y_data)
    
    # Create regular grid
    grid_resolution = max(20, int(np.sqrt(len(x_data))))
    x_grid = np.linspace(x_min, x_max, grid_resolution)
    y_grid = np.linspace(y_min, y_max, grid_resolution)
    X_grid, Y_grid = np.meshgrid(x_grid, y_grid)
    
    # Interpolate Z values onto the regular grid
    points = np.column_stack((x_data, y_data))
    Z_grid = griddata(points, z_data, (X_grid, Y_grid), method='cubic', fill_value=np.nan)
    
    # Handle NaN values by using linear interpolation as fallback
    if np.isnan(Z_grid).any():
        Z_grid_linear = griddata(points, z_data, (X_grid, Y_grid), method='linear', fill_value=np.nan)
        Z_grid = np.where(np.isnan(Z_grid), Z_grid_linear, Z_grid)
    
    # Create surface plot
    fig.add_trace(go.Surface(
        x=X_grid,
        y=Y_grid,
        z=Z_grid,
        colorscale='Viridis',
        name='Surface',
        showscale=True,
        colorbar=dict(title="Z Values")
    ))
    
    # Add original data points as scatter
    fig.add_trace(go.Scatter3d(
        x=x_data,
        y=y_data,
        z=z_data,
        mode='markers',
        marker=dict(
            size=5,
            color='red',
            symbol='circle'
        ),
        name='Original Data Points'
    ))
    
    # Update layout for 3D
    fig.update_layout(
        title=custom_title,
        scene=dict(
            xaxis_title=custom_x_label,
            yaxis_title=custom_y_label,
            zaxis_title="Z Values",
            camera=dict(
                up=dict(x=0, y=0, z=1),
                center=dict(x=0, y=0, z=0),
                eye=dict(x=1.5, y=1.5, z=1.5)
            )
        ),
        width=800,
        height=600
    )
    
    return fig

def update_plot_and_fit(
    x_text, y_text, degree, plot_options,
    xaxis_scale, yaxis_scale, special_points_show, x_for_derivative,
    data_color, fit_color, data_marker, fit_line_style,
    custom_x_label, custom_y_label, custom_title,
    font_family, title_font_size, axes_font_size, legend_font_size, font_color,
    area_start_x, area_end_x, show_area,
    fit_type, n_extrapolation_steps, extrapolation_step_size, show_extrapolation,
    x_errors_text, y_errors_text, show_error_bars,
    file_df, x_col_name, y_col_name, z_col_name, # Existing file/column params
    force_3d=False  # New parameter for explicit 3D plot request
):
    """Enhanced function with file upload, column selection, Z-component, and explicit 3D plot support."""
    import gradio as gr
    
    try:
        derivative_text_output = ""
        statistics_output = ""
        area_output = ""
        extrapolation_output = ""
        info_msg = ""
        equation_str = ""
        fit_params_str = ""
        area_str = ""
        
        # Create default slider for error cases
        default_slider = gr.Slider(minimum=0, maximum=10, step=1, value=3, label="Polynomial Degree (n)")

        x_data = np.array([])
        y_data = np.array([])
        z_data = None
        data_source_message = ""

        # --- Data Source Determination ---
        if file_df is not None and x_col_name and y_col_name:
            try:
                # File-based data processing
                x_data_series = pd.to_numeric(file_df[x_col_name], errors='coerce')
                y_data_series = pd.to_numeric(file_df[y_col_name], errors='coerce')
                
                # Handle Z column if specified
                z_data_series = None
                if z_col_name and z_col_name in file_df.columns:
                    z_data_series = pd.to_numeric(file_df[z_col_name], errors='coerce')
                
                # Create combined dataframe without NaN values
                if z_data_series is not None:
                    df = pd.DataFrame({'x': x_data_series, 'y': y_data_series, 'z': z_data_series})
                    original_rows = len(df)
                    df = df.dropna()
                    valid_rows = len(df)
                    x_data = df['x'].to_numpy()
                    y_data = df['y'].to_numpy()
                    z_data = df['z'].to_numpy()
                else:
                    df = pd.DataFrame({'x': x_data_series, 'y': y_data_series})
                    original_rows = len(df)
                    df = df.dropna()
                    valid_rows = len(df)
                    x_data = df['x'].to_numpy()
                    y_data = df['y'].to_numpy()
                
                # Create informative message
                cols_used = f"X='{x_col_name}', Y='{y_col_name}'"
                if z_col_name:
                    cols_used += f", Z='{z_col_name}'"
                
                data_source_message = f"📊 **File Data**: Loaded {valid_rows} valid data points from file.\n📋 **Columns**: {cols_used}"
                
                if valid_rows < original_rows:
                    dropped = original_rows - valid_rows
                    data_source_message += f"\n⚠️ **Dropped**: {dropped} rows due to non-numeric/missing values."

                # File data ignores manual error inputs
                x_errors = None
                y_errors = None
                error_info = "ℹ️ Error bars from manual input are ignored when using file data." if show_error_bars else ""

            except Exception as e:
                return None, f"�� **File Processing Error**: {str(e)}", "", "", statistics_output, "", default_slider
                
        else:
            # Parse from manual text inputs
            x_data_parsed, x_error_msg = parse_input_data(x_text)
            y_data_parsed, y_error_msg = parse_input_data(y_text)

            if x_error_msg:
                return None, f"🔴 **X Data Error**: {x_error_msg}", "", "", "", "", default_slider
            if y_error_msg:
                return None, f"🔴 **Y Data Error**: {y_error_msg}", "", "", "", "", default_slider
            
            x_data, y_data = x_data_parsed, y_data_parsed
            data_source_message = "📝 **Manual Input**: Using data from text fields."

            # Parse Z data for manual input
            if z_col_name:  # This would be from z_input in manual mode
                z_parsed, z_error = parse_input_data(z_col_name)  # z_col_name is actually z_text in this context
                if not z_error and len(z_parsed) > 0:
                    if len(z_parsed) == len(x_data):
                        z_data = z_parsed
                    else:
                        data_source_message += f"\n⚠️ Z data length ({len(z_parsed)}) doesn't match X/Y data length ({len(x_data)}), ignoring Z data."

            # Parse error data for manual input
            x_errors = None
            y_errors = None
            error_info = ""
            
            if show_error_bars:
                if x_errors_text and x_errors_text.strip():
                    x_errors_data, x_errors_err_msg = parse_input_data(x_errors_text)
                    if x_errors_err_msg:
                        error_info += f"⚠️ X errors: {x_errors_err_msg}\n"
                    elif len(x_errors_data) != len(x_data):
                        error_info += f"⚠️ X errors length ({len(x_errors_data)}) ≠ data length ({len(x_data)})\n"
                    else:
                        x_errors = x_errors_data
                
                if y_errors_text and y_errors_text.strip():
                    y_errors_data, y_errors_err_msg = parse_input_data(y_errors_text)
                    if y_errors_err_msg:
                        error_info += f"⚠️ Y errors: {y_errors_err_msg}\n"
                    elif len(y_errors_data) != len(y_data):
                        error_info += f"⚠️ Y errors length ({len(y_errors_data)}) ≠ data length ({len(y_data)})\n"
                    else:
                        y_errors = y_errors_data

        # --- Input Validation ---
        if len(x_data) == 0:
            return None, "🔴 **Empty Data**: No valid X values found.", "", "", "", "", default_slider
        if len(y_data) == 0:
            return None, "🔴 **Empty Data**: No valid Y values found.", "", "", "", "", default_slider
        
        if len(x_data) != len(y_data):
            return None, f"🔴 **Data Length Mismatch**: X has {len(x_data)} values, Y has {len(y_data)} values.\n*Both arrays must have the same length.*", "", "", "", "", default_slider

        # Calculate statistics
        stats, _ = calculate_statistics(x_data, y_data)
        if stats:
            statistics_output = format_statistics_output(stats)
            statistics_output = f"{data_source_message}\n\n{statistics_output}"
        else:
            statistics_output = data_source_message

        # Add error bar information
        if error_info:
            statistics_output += f"\n\n📊 **Error Bar Info:**\n{error_info.strip()}"
        elif show_error_bars and (x_errors is not None or y_errors is not None):
            error_summary = []
            if x_errors is not None:
                error_summary.append(f"X errors: Mean = {np.mean(x_errors):.4f}")
            if y_errors is not None:
                error_summary.append(f"Y errors: Mean = {np.mean(y_errors):.4f}")
            if error_summary:
                statistics_output += f"\n\n📊 **Error Bar Info:**\n• " + "\n• ".join(error_summary)

        # Calculate max degree and validate for polynomial
        max_degree = max(0, len(x_data) - 1)
        if degree > max_degree:
            degree = max_degree
        
        updated_slider = gr.Slider(minimum=0, maximum=max_degree, step=1, value=degree, label="Polynomial Degree (n)")
        
        # --- Model Fitting based on selected type ---
        try:
            if fit_type == "polynomial":
                # Traditional polynomial fitting
                if len(x_data) > 1 and degree > 0:
                    coeffs = np.polyfit(x_data, y_data, degree)
                    fit_func = np.poly1d(coeffs)
                    equation_str = format_polynomial(coeffs, degree)
                    model_params = None
                    
                    # Calculate R-squared
                    y_pred = fit_func(x_data)
                    ss_res = np.sum((y_data - y_pred) ** 2)
                    ss_tot = np.sum((y_data - np.mean(y_data)) ** 2)
                    r_squared = 1 - (ss_res / ss_tot) if ss_tot != 0 else 0
                    
                    if r_squared >= 0.9:
                        info_msg = f"✅ **Polynomial Fit** (degree {degree})\n🎯 **Excellent Fit**: R² = {r_squared:.4f}"
                    elif r_squared >= 0.7:
                        info_msg = f"✅ **Polynomial Fit** (degree {degree})\n👍 **Good Fit**: R² = {r_squared:.4f}"
                    elif r_squared >= 0.5:
                        info_msg = f"✅ **Polynomial Fit** (degree {degree})\n👌 **Moderate Fit**: R² = {r_squared:.4f}"
                    else:
                        info_msg = f"✅ **Polynomial Fit** (degree {degree})\n⚠️ **Poor Fit**: R² = {r_squared:.4f}"
                else:
                    info_msg = f"ℹ️ **Single Point**: Using constant function"
                    # For single point or degree 0, use constant function
                    fit_func = np.poly1d([y_data[0]])
                    equation_str = f"f(x) = {y_data[0]:.3f}"
                    model_params = None
            else:
                # Alternative model fitting
                with warnings.catch_warnings():
                    warnings.simplefilter('error', RuntimeWarning)
                    try:
                        fit_func, model_params, fit_params_str = fit_alternative_model(x_data, y_data, fit_type)
                    except (RuntimeWarning, RuntimeError, ValueError) as e:
                        return None, f"🔴 **Fitting Error ({fit_type})**: {str(e)}", "", "", statistics_output, "", updated_slider
                
                if fit_func is None:
                    return None, f"🔴 **Fitting Error**: Could not fit {fit_type} model to data", "", "", statistics_output, "", updated_slider
                
                # Calculate R-squared for alternative models
                try:
                    if model_params is not None:
                        y_pred = fit_func(x_data, *model_params)
                    else:
                        y_pred = fit_func(x_data)
                    
                    ss_res = np.sum((y_data - y_pred) ** 2)
                    ss_tot = np.sum((y_data - np.mean(y_data)) ** 2)
                    r_squared = 1 - (ss_res / ss_tot) if ss_tot != 0 else 0
                    
                    if r_squared >= 0.9:
                        info_msg = f"✅ **{fit_type.title()} Fit**\n�� **Excellent Fit**: R² = {r_squared:.4f}"
                    elif r_squared >= 0.7:
                        info_msg = f"✅ **{fit_type.title()} Fit**\n👍 **Good Fit**: R² = {r_squared:.4f}"
                    elif r_squared >= 0.5:
                        info_msg = f"✅ **{fit_type.title()} Fit**\n👌 **Moderate Fit**: R² = {r_squared:.4f}"
                    else:
                        info_msg = f"✅ **{fit_type.title()} Fit**\n⚠️ **Poor Fit**: R² = {r_squared:.4f}"
                except:
                    info_msg = f"✅ **{fit_type.title()} Fit** completed"
                    
                # Make sure we have equation_str set for all models
                if not equation_str and fit_type != "custom":
                    equation_str = f"f(x) = {fit_type} model"

            # Generate points for the fitted curve
            if len(x_data) > 1:
                x_range = x_data.max() - x_data.min()
                if x_range == 0:
                    x_fit = np.array([x_data[0] - 1, x_data[0], x_data[0] + 1])
                else:
                    x_fit = np.linspace(x_data.min(), x_data.max(), 200)
                
                if model_params is not None:
                    y_fit = fit_func(x_fit, *model_params)
                else:
                    y_fit = fit_func(x_fit)
                    
                # Check for numerical issues in the fit
                if np.any(np.isnan(y_fit)) or np.any(np.isinf(y_fit)):
                    info_msg += "\n⚠️ **Warning**: Fitted curve contains invalid values"
                    # Filter out invalid points
                    valid_mask = np.isfinite(y_fit)
                    x_fit = x_fit[valid_mask]
                    y_fit = y_fit[valid_mask]
                    
                    if len(x_fit) == 0:
                        return None, "🔴 **Fitting Error**: All fitted values are invalid (NaN/Inf).", "", "", statistics_output, "", updated_slider
                        
            else:
                # Single point case
                x_fit = np.array([x_data[0]])
                y_fit = np.array([y_data[0]])
                fit_func = lambda x: np.full_like(x, y_data[0])
                equation_str = f"f(x) = {y_data[0]:.3f}"
                model_params = None

        except Exception as e:
            return None, f"🔴 **Fitting Error**: {str(e)}", "", "", statistics_output, "", updated_slider

        # --- Check for 3D Surface Plotting ---
        # If Z data is available and suitable for 3D surface, create 3D plot
        # Or if user explicitly requests 3D plot and Z data is present
        if z_data is not None and (force_3d or _is_suitable_for_3d_surface(x_data, y_data, z_data)):
            if not _is_suitable_for_3d_surface(x_data, y_data, z_data) and force_3d:
                info_msg += "\n⚠️ **3D Plot Warning**: Data may not be ideal for 3D surface, but attempting due to explicit request."
            try:
                fig = _create_3d_surface_plot(
                    x_data, y_data, z_data, x_errors, y_errors,
                    data_color, custom_x_label, custom_y_label, custom_title
                )
                
                # For 3D plots, we don't show polynomial fitting on the surface
                # but we can show fit info separately
                info_msg += "\n🎯 **3D Surface**: Created 3D surface plot from X, Y, Z data."
                
                # Apply layout customizations for 3D
                layout_options = {}
                
                # Font customization for 3D
                safe_font_family = font_family if font_family else "Arial"
                safe_title_size = max(8, min(32, title_font_size)) if title_font_size else 16
                safe_axes_size = max(8, min(24, axes_font_size)) if axes_font_size else 12
                safe_legend_size = max(8, min(20, legend_font_size)) if legend_font_size else 10
                
                layout_options['font'] = dict(
                    family=safe_font_family,
                    size=safe_axes_size,
                    color=font_color if font_color else "#000000"
                )
                
                if "Show Title" in plot_options:
                    layout_options['title_font'] = dict(
                        family=safe_font_family,
                        size=safe_title_size,
                        color=font_color if font_color else "#000000"
                    )
                
                layout_options['legend_font'] = dict(
                    family=safe_font_family,
                    size=safe_legend_size,
                    color=font_color if font_color else "#000000"
                )
                
                fig.update_layout(**layout_options)
                
                # For 3D plots, we still need to return all the expected outputs
                return fig, info_msg, equation_str, fit_params_str, statistics_output, area_str, updated_slider
                
            except Exception as e:
                # Fall back to 2D plotting if 3D fails
                info_msg += f"\n⚠️ **3D Error**: {str(e)}. Falling back to 2D plot."
        
        # --- Create 2D Plotly Figure ---
        fig = go.Figure()
        
        # Validate colors
        try:
            # Test if colors are valid by trying to add them to a trace
            fig.add_trace(go.Scatter(x=[0], y=[0], marker=dict(color=data_color), visible=False))
            fig.add_trace(go.Scatter(x=[0], y=[0], line=dict(color=fit_color), visible=False))
            fig.data = []  # Clear test traces
        except Exception:
            data_color = "#1f77b4"  # Fallback to default blue
            fit_color = "#ff7f0e"   # Fallback to default orange

        # Plot original data with enhanced styling for Z-data
        scatter_params = {
            'x': x_data,
            'y': y_data,
            'mode': 'markers',
            'name': 'Original Data',
            'marker': dict(color=data_color, symbol=data_marker, size=8)
        }
        
        # Enhanced visualization if Z-data is available
        if z_data is not None:
            # Use Z-data for color mapping
            scatter_params['marker']['color'] = z_data
            scatter_params['marker']['colorscale'] = 'Viridis'
            scatter_params['marker']['showscale'] = True
            scatter_params['marker']['colorbar'] = dict(title="Z Values")
            scatter_params['name'] = f'Data (colored by Z)'
<<<<<<< HEAD
        '''
            def validate_data_length(x_data, y_data):
           
=======
        
            def validate_data_length(x_data, y_data):
            
>>>>>>> 27db4e1d
        #  Проверяет соответствие количества значений X и Y.
        #    Возвращает сообщение об ошибке, если размеры не совпадают.
            
                error_msgt = None
            
                # Определяем длины массивов
                x_len = len(x_data)
                y_len = len(y_data)
            
                # Проверяем соответствие размеров
                if x_len != y_len:
                    error_msgt = "❌ Ошибка: количество значений не совпадает!\n"
                
                    # Определяем, каких данных не хватает
                    if x_len > y_len:
                        missing_count = x_len - y_len
                        error_msgt += f" - Не хватает {missing_count} значений Y (имеется {y_len}, требуется {x_len})"
                    else:
                        missing_count = y_len - x_len
                        error_msgt += f" - Не хватает {missing_count} значений X (имеется {x_len}, требуется {y_len})"
                    
                    # Показываем первые несколько элементов для диагностики
                    error_msgt += "\n\nПримеры данных:\n"
                    error_msgt += f"X: {x_data[:min(5, x_len)]}\n"
                    error_msgt += f"Y: {y_data[:min(5, y_len)]}"
                    
                return error_msgt

       
        error_message = validate_data_length(x_data, y_data)
        if error_message:
            print(error_message)
        else:
            print("Данные корректны, можно строить график")
<<<<<<< HEAD
         '''
=======

>>>>>>> 27db4e1d
        # Add error bars if available
        if show_error_bars and (x_errors is not None or y_errors is not None):
            if x_errors is not None:
                scatter_params['error_x'] = dict(
                    type='data',
                    array=x_errors,
                    color=data_color,
                    thickness=1.5,
                    width=3
                )
            if y_errors is not None:
                scatter_params['error_y'] = dict(
                    type='data',
                    array=y_errors,
                    color=data_color,
                    thickness=1.5,
                    width=3
                )
            
            # Update name to indicate error bars
            error_types = []
            if x_errors is not None:
                error_types.append("X")
            if y_errors is not None:
                error_types.append("Y")
            base_name = scatter_params['name']
            scatter_params['name'] = f'{base_name} (±{"/".join(error_types)} errors)'

        fig.add_trace(go.Scatter(**scatter_params))

        # Plot fitted curve
        if len(x_fit) > 0 and len(y_fit) > 0:
            fig.add_trace(go.Scatter(
                x=x_fit,
                y=y_fit,
                mode='lines',
                name=f'{fit_type.title()} Fit',
                line=dict(color=fit_color, dash=fit_line_style, width=2)
            ))

        # Add extrapolation if requested
        if show_extrapolation:
            try:
                step_size = extrapolation_step_size if extrapolation_step_size and extrapolation_step_size > 0 else None
                x_extrap, y_extrap, extrap_error = calculate_extrapolation(fit_func, x_data, n_extrapolation_steps, step_size, model_params)
                
                if extrap_error:
                    extrapolation_output = f"❌ **Extrapolation Error**: {extrap_error}"
                else:
                    extrapolation_output = format_extrapolation_output(x_extrap, y_extrap, n_extrapolation_steps)
                    
                    # Add extrapolation points to plot
                    if x_extrap is not None and y_extrap is not None:
                        fig.add_trace(go.Scatter(
                            x=x_extrap, y=y_extrap,
                            mode='markers+lines',
                            name='Extrapolation',
                            line=dict(color='purple', dash='dot', width=2),
                            marker=dict(color='purple', symbol='diamond', size=8)
                        ))
                        
                        # Add annotations for extrapolation points
                        for i, (x, y) in enumerate(zip(x_extrap, y_extrap)):
                            fig.add_annotation(
                                x=x, y=y,
                                text=f"Point {i+1}",
                                showarrow=True,
                                arrowhead=2,
                                arrowsize=1,
                                arrowcolor="purple",
                                ax=20,
                                ay=-30
                            )
            except Exception as e:
                extrapolation_output = f"❌ **Extrapolation Error**: {str(e)}"
        else:
            extrapolation_output = "🔮 **Extrapolation**: Enable to predict future values based on the fitted model"

        # Add special points and features
        _add_special_points(fig, fit_func, x_data, y_data, special_points_show, fit_type, degree)
        
        # Add derivative calculation
        if x_for_derivative is not None and fit_type == "polynomial":
            derivative_text_output = _calculate_derivative(fig, fit_func, x_for_derivative, x_data, degree)
        elif x_for_derivative is not None and fit_type != "polynomial":
            derivative_text_output = f"ℹ️ **Derivative calculation**: Only available for polynomial fits. Current fit type: {fit_type}"

        # Add area calculation
        if show_area and area_start_x is not None and area_end_x is not None:
            area_output = _calculate_and_show_area(fig, fit_func, area_start_x, area_end_x, x_data, y_data, model_params)
        else:
            area_output = "📐 **Area Calculation**: Enable 'Show Area' and set X boundaries to calculate area under curve"

        # Configure layout
        _configure_plot_layout(fig, plot_options, xaxis_scale, yaxis_scale, custom_x_label, custom_y_label, 
                              custom_title, font_family, title_font_size, axes_font_size, legend_font_size, 
                              font_color, x_data, y_data, info_msg)

        # Combine equation and info messages
        full_message = f"**{equation_str}**\n\n{info_msg}"
        
        return fig, full_message, derivative_text_output, statistics_output, area_output, extrapolation_output, updated_slider

    except Exception as e:
        return None, f"🔴 **Unexpected Error**: {str(e)}", "", "", "", "", default_slider

def _add_special_points(fig, fit_func, x_data, y_data, special_points_show, fit_type, degree):
    """Add special points to the plot."""
    # Extrema (critical points) - only for polynomial fits
    if "Show Extrema" in special_points_show and fit_type == "polynomial" and degree > 0:
        try:
            deriv_poly = fit_func.deriv()
            extrema_x_complex = deriv_poly.roots
            extrema_x = extrema_x_complex[np.isreal(extrema_x_complex)].real
            if len(x_data) > 0:
                extrema_x = extrema_x[(extrema_x >= x_data.min()) & (extrema_x <= x_data.max())]
            if extrema_x.size > 0:
                extrema_y = fit_func(extrema_x)
                fig.add_trace(go.Scatter(
                    x=extrema_x, y=extrema_y, mode='markers', name='Extrema',
                    marker=dict(color='red', size=10, symbol='star')
                ))
        except:
            pass
    
    # X-Intercepts - only for polynomial fits
    if "Show X-Intercepts" in special_points_show and fit_type == "polynomial" and degree > 0:
        try:
            x_intercepts_complex = fit_func.roots
            x_intercepts = x_intercepts_complex[np.isreal(x_intercepts_complex)].real
            if len(x_data) > 0:
                x_intercepts = x_intercepts[(x_intercepts >= x_data.min()) & (x_intercepts <= x_data.max())]
            if x_intercepts.size > 0:
                y_intercepts = np.zeros_like(x_intercepts)
                fig.add_trace(go.Scatter(
                    x=x_intercepts, y=y_intercepts, mode='markers', name='X-Intercepts',
                    marker=dict(color='green', size=10, symbol='x')
                ))
        except:
            pass
    
    # Y-Intercept
    if "Show Y-Intercept" in special_points_show:
        try:
            y_intercept = fit_func(0)
            if not (np.isnan(y_intercept) or np.isinf(y_intercept)):
                fig.add_trace(go.Scatter(
                    x=[0], y=[y_intercept], mode='markers', name='Y-Intercept',
                    marker=dict(color='orange', size=10, symbol='circle-open')
                ))
        except:
            pass


def _calculate_derivative(fig, fit_func, x_for_derivative, x_data, degree):
    """Calculate and display derivative at a point."""
    try:
        x_val = float(x_for_derivative)
        
        # Check if x_val is within a reasonable range
        if len(x_data) > 1:
            x_range = x_data.max() - x_data.min()
            buffer = x_range * 0.5  # Allow 50% extension beyond data range
            if not (x_data.min() - buffer <= x_val <= x_data.max() + buffer):
                return f"⚠️ Warning: X={x_val:.2f} is far from data range [{x_data.min():.2f}, {x_data.max():.2f}]"
        
        if degree > 0:
            deriv_poly = fit_func.deriv()
            slope_at_point = deriv_poly(x_val)
            
            # Check for extreme derivative values
            if abs(slope_at_point) > 1e6:
                return f"⚠️ f'({x_val:.2e}) = {slope_at_point:.2e} (very large!)"
            else:
                return f"✅ f'({x_val:.2f}) = {slope_at_point:.3f}"
        else:
            return f"✅ f'({x_val:.2f}) = 0 (constant function)"
        
    except ValueError:
        return "❌ Invalid X value for derivative calculation"
    except Exception as e:
        return f"❌ Error calculating derivative: {str(e)}"


def _calculate_and_show_area(fig, fit_func, area_start_x, area_end_x, x_data, y_data, model_params):
    """Calculate and visualize area under curve."""
    try:
        start_x = float(area_start_x)
        end_x = float(area_end_x)
        
        if start_x < end_x:
            # For area calculation, create a lambda function for non-polynomial models
            if model_params is not None:
                area_func = lambda x: fit_func(x, *model_params)
            else:
                area_func = fit_func
            
            # Calculate area
            area_value, area_error = calculate_area_under_curve(area_func, start_x, end_x)
            
            if area_error:
                return f"❌ **Area Error**: {area_error}"
            else:
                area_output = format_area_output(area_value, start_x, end_x, area_func)
                
                # Create area visualization
                if len(x_data) > 0:
                    # Create fine-grained x points for smooth area fill
                    x_area = np.linspace(start_x, end_x, 200)
                    if model_params is not None:
                        y_area = fit_func(x_area, *model_params)
                    else:
                        y_area = fit_func(x_area)
                    
                    # Add area fill
                    fig.add_trace(go.Scatter(
                        x=x_area, y=y_area,
                        fill='tozeroy',
                        fillcolor='rgba(255, 0, 0, 0.2)',
                        line=dict(color='rgba(255, 0, 0, 0.5)', width=1),
                        name=f'Area: {area_value:.4f}',
                        hovertemplate='X: %{x:.4f}<br>Y: %{y:.4f}<br>Area Region<extra></extra>'
                    ))
                
                return area_output
        else:
            return "❌ **Area Error**: Start X must be less than End X"
            
    except ValueError:
        return "❌ **Area Error**: Invalid X values for area calculation"
    except Exception as e:
        return f"❌ **Area Error**: {str(e)}"


def _configure_plot_layout(fig, plot_options, xaxis_scale, yaxis_scale, custom_x_label, custom_y_label, 
                          custom_title, font_family, title_font_size, axes_font_size, legend_font_size, 
                          font_color, x_data, y_data, info_msg):
    """Configure the plot layout and styling."""
    layout_options = {}
    
    try:
        # Grid options
        if "Show Grid" in plot_options:
            layout_options['xaxis_showgrid'] = True
            layout_options['yaxis_showgrid'] = True
        else:
            layout_options['xaxis_showgrid'] = False
            layout_options['yaxis_showgrid'] = False

        # Labels with fallbacks
        if "Show Axes Labels" in plot_options:
            x_label = custom_x_label.strip() if custom_x_label and custom_x_label.strip() else "X values"
            y_label = custom_y_label.strip() if custom_y_label and custom_y_label.strip() else "Y values"
            layout_options['xaxis_title'] = x_label
            layout_options['yaxis_title'] = y_label
        
        if "Show Title" in plot_options:
            title = custom_title.strip() if custom_title and custom_title.strip() else "Data and Polynomial Fit"
            layout_options['title'] = title
        else:
            title = "Data and Polynomial Fit"  # Default title for filename

        # Axis scaling with validation
        if xaxis_scale == "log" and np.any(x_data <= 0):
            xaxis_scale = "linear"
            info_msg += "\n⚠️ Switched to linear X-axis (negative/zero values detected)"
        
        if yaxis_scale == "log" and np.any(y_data <= 0):
            yaxis_scale = "linear"
            info_msg += "\n⚠️ Switched to linear Y-axis (negative/zero values detected)"

        layout_options['xaxis_type'] = xaxis_scale
        layout_options['yaxis_type'] = yaxis_scale
        layout_options['legend_title_text'] = 'Legend'
        
        # Font customization with validation
        safe_font_family = font_family if font_family else "Arial"
        safe_title_size = max(8, min(32, title_font_size)) if title_font_size else 16
        safe_axes_size = max(8, min(24, axes_font_size)) if axes_font_size else 12
        safe_legend_size = max(8, min(20, legend_font_size)) if legend_font_size else 10
        
        layout_options['font'] = dict(
            family=safe_font_family,
            size=safe_axes_size,
            color=font_color if font_color else "#000000"
        )
        
        if "Show Title" in plot_options:
            layout_options['title_font'] = dict(
                family=safe_font_family,
                size=safe_title_size,
                color=font_color if font_color else "#000000"
            )
        
        layout_options['legend_font'] = dict(
            family=safe_font_family,
            size=safe_legend_size,
            color=font_color if font_color else "#000000"
        )
        
        fig.update_layout(**layout_options, height=500, margin=dict(l=50, r=50, b=50, t=50, pad=4))
        
    except Exception as e:
        print(f"Layout configuration warning: {str(e)}")


def update_combined_plot(
    curve_configs, plot_options, xaxis_scale, yaxis_scale, special_points_show, x_for_derivative,
    custom_x_label, custom_y_label, custom_title,
    font_family, title_font_size, axes_font_size, legend_font_size, font_color,
    area_start_x, area_end_x, show_area, n_extrapolation_steps, extrapolation_step_size, show_extrapolation
):
    """Update plot with multiple datasets."""
    try:
        import gradio as gr
        derivative_text_output = ""
        statistics_output = ""
        area_output = ""
        extrapolation_output = ""
        
        if not curve_configs:
            return None, "❌ No datasets configured", "", "", "", ""
        
        visible_curves = [config for config in curve_configs if config.get('visible', True)]
        if not visible_curves:
            return None, "❌ No visible datasets", "", "", "", ""
        
        fig = go.Figure() #Пустая фигура
        all_x_data = []  #Пустые списки
        all_y_data = []
        curve_data = []
        

        # Process each visible curve
        for i, config in enumerate(visible_curves):            # Проходимся по видимым прямым
            x_data, y_data, z_data = [], [], None
            current_curve_info_msg = ""
            
            # Get data for this curve
            if config.get('file_df') is not None and config.get('x_col_name') and config.get('y_col_name'): # Use .get for safety
                try:
                    file_df_actual = config['file_df'] # Already a DataFrame
                    x_data_series = pd.to_numeric(file_df_actual[config['x_col_name']], errors='coerce')             # Если данные есть и колонки не пусты
                    y_data_series = pd.to_numeric(file_df_actual[config['y_col_name']], errors='coerce')
                    
                    # Handle Z column if provided
                    z_data_series = None
                    if config.get('z_col_name') and config['z_col_name'] in file_df_actual.columns:                    # Если Z включён
                        z_data_series = pd.to_numeric(file_df_actual[config['z_col_name']], errors='coerce')

                    # Create combined dataframe and remove rows with NaN
                    if z_data_series is not None:
                        combined_df = pd.DataFrame({
                            'x': x_data_series, 
                            'y': y_data_series,
                            'z': z_data_series
                        }).dropna()
                        z_data = combined_df['z'].to_numpy()
                    else:
                        combined_df = pd.DataFrame({
                            'x': x_data_series, 
                            'y': y_data_series
                        }).dropna()
                        z_data = None # Ensure z_data is None if not present or not valid                           # соеденили всё в одно datdframe
                    
                    x_data = combined_df['x'].to_numpy()
                    y_data = combined_df['y'].to_numpy()
                except Exception as e:
                    # If file processing fails for a curve, skip it and add a message
                    statistics_output += f"\n⚠️ Error processing file data for {config.get('name', 'Unnamed Curve')}: {str(e)}"
                    continue
            else:
                # Parse manual input data
                x_parsed, x_error = parse_input_data(config.get('x_text', ''))
                y_parsed, y_error = parse_input_data(config.get('y_text', ''))              # Получаем чисолвые массивы
                z_parsed, z_error = parse_input_data(config.get('z_text', ''))
                
                if not x_error and not y_error and len(x_parsed) > 0 and len(y_parsed) > 0 and len(x_parsed) == len(y_parsed):
                    x_data, y_data = x_parsed, y_parsed
                    
                    # Handle Z data for manual input
                    if not z_error and len(z_parsed) > 0:                         # Для Z
                        if len(z_parsed) == len(x_data):
                            z_data = z_parsed
                        # If Z data length doesn't match, ignore it but don't fail
            
            if len(x_data) == 0 or len(y_data) == 0:
                statistics_output += f"\n⚠️ No valid data for {config.get('name', 'Unnamed Curve')}."
                continue
            
            # Check for 3D surface plotting for this specific curve if force_3d is true
            # This logic is primarily for when a single dataset is plotted via update_combined_plot
            if len(visible_curves) == 1 and config.get('force_3d', False) and z_data is not None:
                if not _is_suitable_for_3d_surface(x_data, y_data, z_data):
                    current_curve_info_msg = "\n⚠️ **3D Plot Warning**: Data may not be ideal for 3D surface, but attempting due to explicit request."
                try:
                    surface_fig = _create_3d_surface_plot(
                        x_data, y_data, z_data,
                        None, None, # No error bars in 3D view
                        config.get('data_color', '#1f77b4'),
                        custom_x_label or 'X',
                        custom_y_label or 'Y',
                        f"{config.get('name', 'Plot')} - 3D Surface"
                    )
                    # Apply layout customizations for 3D
                    _configure_plot_layout(surface_fig, plot_options, xaxis_scale, yaxis_scale, custom_x_label, custom_y_label, 
                                          f"{config.get('name', 'Plot')} - 3D Surface", font_family, title_font_size, axes_font_size, legend_font_size, 
                                          font_color, x_data, y_data, current_curve_info_msg)  #настройка визуального оформления графика -> 
                    
                    return (
                        surface_fig,
                        f"✅ **3D Surface Plot**: {config.get('name', 'Plot')}{current_curve_info_msg}",
                        "", # derivative_text_output
                        f"📊 **Dataset**: {config.get('name', 'Plot')}\n• Points: {len(x_data)}\n• Z-data range: [{np.min(z_data):.4f}, {np.max(z_data):.4f}]" if z_data is not None and len(z_data) > 0 else "", # statistics_output
                        "", # area_output
                        ""  # extrapolation_output
                    )
                except Exception as e:
                    # If 3D plot fails, fall back to 2D combined plot
                    statistics_output += f"\n⚠️ Failed to create 3D plot for {config.get('name', 'Unnamed Curve')}: {str(e)}. Showing 2D plot instead."
                    # Continue to add to 2D plot

            curve_data.append({
                'name': config.get('name', f'Curve {i+1}'), # Use .get for safety
                'x_data': x_data,
                'y_data': y_data,
                'z_data': z_data,
                'config': config
            })
            
            all_x_data.extend(x_data)
            all_y_data.extend(y_data)
            
            # Add data points if enabled
            if config.get('show_data', True):                    # Не получился 3D график => строим 2D
                scatter_params = {
                    'x': x_data,
                    'y': y_data,
                    'mode': 'markers',
                    'name': f"{config.get('name', f'Curve {i+1}')} - Data",
                    'marker': dict(color=config.get('data_color', '#1f77b4'), symbol=config.get('data_marker', 'circle'), size=8)
                }
                
                # Enhanced visualization if Z-data is available (for 2D plots)
                if z_data is not None:
                    scatter_params['marker']['color'] = z_data
                    scatter_params['marker']['colorscale'] = 'Viridis'
                    scatter_params['marker']['showscale'] = True
                    scatter_params['marker']['colorbar'] = dict(title=f"Z ({config.get('name', f'Curve {i+1}')})")    # Раскрашиваем точки под Z
                    scatter_params['name'] = f"{config.get('name', f'Curve {i+1}')} - Data (Z-color)"
                
                # Add error bars if configured
                if config.get('show_error_bars', False):
                    x_errors_text = config.get('x_errors_text', '')
                    y_errors_text = config.get('y_errors_text', '')
                    x_errors, _ = parse_input_data(x_errors_text) if x_errors_text.strip() else ([], None)   #парсинг погрешностей
                    y_errors, _ = parse_input_data(y_errors_text) if y_errors_text.strip() else ([], None)
                    
                    error_added = False                                                  # выключены ерроры
                    if x_errors is not None and len(x_errors) == len(x_data):
                        scatter_params['error_x'] = dict(
                            type='data', array=x_errors, color=config.get('data_color', '#1f77b4'), thickness=1.5, width=3
                        )
                        error_added = True
                    if y_errors is not None and len(y_errors) == len(y_data):
                        scatter_params['error_y'] = dict(
                            type='data', array=y_errors, color=config.get('data_color', '#1f77b4'), thickness=1.5, width=3
                        )
                        error_added = True
                    if error_added:
                         scatter_params['name'] += ' (errors)'
                
                fig.add_trace(go.Scatter(**scatter_params))    # Точечный график
            
            # Add fitted curve if enabled
            if config.get('show_fit', True) and config.get('fit_type') == 'polynomial': # Only polynomial for combined plot for now
                try:
                    degree = min(config.get('degree', 1), len(x_data) - 1 if len(x_data) > 1 else 0)
                    if degree >= 0 and len(x_data) > 0: # Ensure degree is valid and data exists
                        coeffs = np.polyfit(x_data, y_data, degree)
                        fit_func = np.poly1d(coeffs)
                        
                        # Generate fit line only if there's more than one point to define a range
                        if len(x_data) > 1:
                            x_fit = np.linspace(np.min(x_data), np.max(x_data), 200)
                        else: # Single point, fit line is just the point itself
                            x_fit = np.array([x_data[0]])
                            
                        y_fit = fit_func(x_fit)


                        
                        # Check for numerical issues
                        if not (np.any(np.isnan(y_fit)) or np.any(np.isinf(y_fit))):
                            fig.add_trace(go.Scatter(
                                x=x_fit,
                                y=y_fit,
                                mode='lines',
                                name=f"{config.get('name', f'Curve {i+1}')} - Fit (deg {degree})",
                                line=dict(color=config.get('fit_color', '#ff7f0e'), dash=config.get('fit_line_style', 'solid'), width=2)
                            ))

                            
                            # Calculate R-squared
                            if len(x_data) > 1:
                                y_pred = fit_func(x_data)
                                ss_res = np.sum((y_data - y_pred) ** 2)
                                ss_tot = np.sum((y_data - np.mean(y_data)) ** 2)
                                r_squared = 1 - (ss_res / ss_tot) if ss_tot != 0 else (1.0 if ss_res == 0 else 0) # Handle ss_tot = 0 case
                                
                                # Add R-squared to info text
                                statistics_output += f"\n\n📈 **{config.get('name', f'Curve {i+1}')} Fit Statistics**:\n• Degree: {degree}\n• R² = {r_squared:.4f}"
                            elif len(x_data) == 1:
                                statistics_output += f"\n\n📈 **{config.get('name', f'Curve {i+1}')} Fit Statistics**:\n• Single data point. Fit is constant: y = {y_data[0]:.4f}"
                except Exception as e:
                    statistics_output += f"\n⚠️ Error fitting polynomial for {config.get('name', 'Unnamed Curve')}: {str(e)}"
                    pass  # Ignore fitting errors for individual curves
        
        



        if not curve_data: # If all curves were skipped due to errors or no data
            return None, "❌ No valid data found in any visible dataset.", "", statistics_output, "", ""

         # Calculate combined statistics
        if all_x_data and all_y_data:
            all_x_array = np.array(all_x_data)
            all_y_array = np.array(all_y_data)
            
            stats, _ = calculate_statistics(all_x_array, all_y_array)
            if stats:
                statistics_output = f"📊 **Combined Statistics** ({len(curve_data)} datasets, {stats['n_points']} total points)\n\n"
                statistics_output += format_statistics_output(stats)
                
                # Add individual dataset info
                statistics_output += "\n\n📋 **Individual Datasets:**\n"
                for curve in curve_data:
                    config = curve['config']
                    dataset_stats, _ = calculate_statistics(curve['x_data'], curve['y_data'])
                    if dataset_stats:
                        r_sq_info = f" (R² = {config.get('r_squared', 0):.4f})" if config.get('r_squared') else ""
                        z_info = " [with Z-data]" if curve['z_data'] is not None else ""
                        statistics_output += f"• **{config['name']}**: {dataset_stats['n_points']} points{r_sq_info}{z_info}\n"
                        if 'equation' in config:
                            statistics_output += f"  Equation: {config['equation']}\n"
                        elif config.get('fit_type') == 'polynomial':
                            # Если уравнение не сохранено, но это полином, вычислите его
                            degree = min(config.get('degree', 1), len(curve['x_data']) - 1)
                            coeffs = np.polyfit(curve['x_data'], curve['y_data'], degree)
                            equation = format_polynomial(coeffs, degree)
                            statistics_output += f"  Equation: {equation}\n"
                        if config.get('equation'):
                            statistics_output += f"  {config['equation']}\n"
                        
                        # Add Z statistics if available
                        if curve['z_data'] is not None:
                            z_stats = f"  Z-data: Mean = {np.mean(curve['z_data']):.4f}, Range = [{np.min(curve['z_data']):.4f}, {np.max(curve['z_data']):.4f}]\n"
                            statistics_output += z_stats

        # Add extrapolation for first visible curve
        if show_extrapolation and curve_data:
            first_curve = curve_data[0]
            try:
                degree = min(first_curve['config']['degree'], len(first_curve['x_data']) - 1)
                coeffs = np.polyfit(first_curve['x_data'], first_curve['y_data'], degree)
                fit_func = np.poly1d(coeffs)
                
                step_size = extrapolation_step_size if extrapolation_step_size and extrapolation_step_size > 0 else None
                x_extrap, y_extrap, extrap_error = calculate_extrapolation(
                    fit_func, first_curve['x_data'], n_extrapolation_steps, step_size
                )
                
                if not extrap_error and x_extrap is not None:
                    extrapolation_output = format_extrapolation_output(x_extrap, y_extrap, n_extrapolation_steps)
                    extrapolation_output = f"🔮 **Extrapolation** (based on {first_curve['name']})\n\n" + extrapolation_output
                    
                    # Add extrapolation to plot
                    fig.add_trace(go.Scatter(
                        x=x_extrap, y=y_extrap, mode='markers+lines',
                        name=f'Extrapolation ({first_curve["name"]})',
                        marker=dict(color='purple', size=6, symbol='diamond'),
                        line=dict(color='purple', dash='dot', width=2),
                        opacity=0.8
                    ))
            except:
                pass
        
        if not extrapolation_output:
            extrapolation_output = "🔮 **Extrapolation**: Enable to predict future values (based on first dataset)"
        
        # Add area calculation for first curve
        if show_area and area_start_x is not None and area_end_x is not None and curve_data:
            first_curve = curve_data[0]
            try:
                start_x, end_x = float(area_start_x), float(area_end_x)
                if start_x < end_x:
                    degree = min(first_curve['config']['degree'], len(first_curve['x_data']) - 1)
                    coeffs = np.polyfit(first_curve['x_data'], first_curve['y_data'], degree)
                    fit_func = np.poly1d(coeffs)
                    
                    area_value, area_error = calculate_area_under_curve(fit_func, start_x, end_x)
                    if not area_error:
                        area_output = f"📐 **Area Under Curve** (based on {first_curve['name']})\n\n"
                        area_output += format_area_output(area_value, start_x, end_x, fit_func)
                        
                        # Add area visualization
                        x_area = np.linspace(start_x, end_x, 200)
                        y_area = fit_func(x_area)
                        
                        fig.add_trace(go.Scatter(
                            x=x_area, y=y_area, fill='tozeroy',
                            fillcolor='rgba(255, 0, 0, 0.2)',
                            line=dict(color='rgba(255, 0, 0, 0.5)', width=1),
                            name=f'Area: {area_value:.4f}',
                            hovertemplate='X: %{x:.4f}<br>Y: %{y:.4f}<br>Area Region<extra></extra>'
                        ))
            except:
                pass
        
        if not area_output:
            area_output = "📐 **Area Calculation**: Enable to calculate area under curve (based on first dataset)"

        # --- Finalize Layout and Return ---
        # Common layout adjustments for combined plots
        _configure_plot_layout(fig, plot_options, xaxis_scale, yaxis_scale, custom_x_label, custom_y_label, 
                              custom_title, font_family, title_font_size, axes_font_size, legend_font_size, 
                              font_color, all_x_data, all_y_data, "")
        
        # Add a general message if some curves had issues but others plotted
        if "⚠️" in statistics_output:
            final_message = "✅ **Combined Plot**: Plotted available valid datasets. Some datasets had issues (see details below)."
        else:
            final_message = "✅ **Combined Plot**: Multiple datasets plotted successfully."


        if x_for_derivative is not None and curve_data:
            first_curve = curve_data[0]
            if first_curve['config'].get('fit_type') == 'polynomial':
                try:
                    degree = min(first_curve['config'].get('degree', 1), 
                                len(first_curve['x_data']) - 1)
                    coeffs = np.polyfit(first_curve['x_data'], first_curve['y_data'], degree)
                    fit_func = np.poly1d(coeffs)
                    derivative_text_output = _calculate_derivative(
                        fig, fit_func, x_for_derivative, 
                        first_curve['x_data'], degree
                    )
                    # Добавим значение функции в точке
                    y_at_point = fit_func(float(x_for_derivative))
                    derivative_text_output += f"\n• f({x_for_derivative}) = {y_at_point:.3f}"
                except Exception as e:
                    derivative_text_output = f"❌ Error: {str(e)}"
            else:
                derivative_text_output = f"ℹ️ Derivatives only for polynomial fits (current: {first_curve['config'].get('fit_type')})"


        return fig, final_message, derivative_text_output, statistics_output, area_output, extrapolation_output
    
    except Exception as e:
        return None, f"🔴 **Unexpected Error in Combined Plot**: {str(e)}", "", "", "", ""<|MERGE_RESOLUTION|>--- conflicted
+++ resolved
@@ -496,15 +496,10 @@
             scatter_params['marker']['showscale'] = True
             scatter_params['marker']['colorbar'] = dict(title="Z Values")
             scatter_params['name'] = f'Data (colored by Z)'
-<<<<<<< HEAD
-        '''
+        
             def validate_data_length(x_data, y_data):
-           
-=======
-        
-            def validate_data_length(x_data, y_data):
-            
->>>>>>> 27db4e1d
+            
+
         #  Проверяет соответствие количества значений X и Y.
         #    Возвращает сообщение об ошибке, если размеры не совпадают.
             
@@ -539,11 +534,7 @@
             print(error_message)
         else:
             print("Данные корректны, можно строить график")
-<<<<<<< HEAD
-         '''
-=======
-
->>>>>>> 27db4e1d
+
         # Add error bars if available
         if show_error_bars and (x_errors is not None or y_errors is not None):
             if x_errors is not None:
